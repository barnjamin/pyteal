--- conflicted
+++ resolved
@@ -40,11 +40,7 @@
 flake8:
 	flake8 $(ALLPY)
 
-<<<<<<< HEAD
 MYPY = pyteal scripts tests
-=======
-MYPY = pyteal scripts
->>>>>>> 26d3945b
 mypy:
 	mypy --show-error-codes $(MYPY)
 
