# Contribution Guide

If you are interested in contributing to the project, we welcome and thank you. We want to make the best decentralized and effective blockchain platform available and we appreciate your willingness to help us.



# Filing Issues

Did you discover a bug? Do you have a feature request? Filing issues is an easy way anyone can contribute and helps us improve PyTeal. We use GitHub Issues to track all known bugs and feature requests.

Before logging an issue be sure to check current issues, check the [Developer Frequently Asked Questions](https://developer.algorand.org/docs/developer-faq) and [GitHub issues][issues_url] to see if your issue is described there.

If you’d like to contribute to any of the repositories, please file a [GitHub issue][issues_url] using the issues menu item. Make sure to specify whether you are describing a bug or a new enhancement using the **Bug report** or **Feature request** button.

See the GitHub help guide for more information on [filing an issue](https://help.github.com/en/articles/creating-an-issue).

# Contribution Model

For each of our repositories we use the same model for contributing code. Developers wanting to contribute must create pull requests. This process is described in the GitHub [Creating a pull request from a fork](https://help.github.com/en/articles/creating-a-pull-request-from-a-fork) documentation. Each pull request should be initiated against the master branch in the Algorand repository.  After a pull request is submitted the core development team will review the submission and communicate with the developer using the comments sections of the PR. After the submission is reviewed and approved, it will be merged into the master branch of the source. These changes will be merged to our release branch on the next viable release date.

# Code Guidelines

<<<<<<< HEAD
We recommend the contributing code following [PEP 8 -- Style Guide for Python Code](https://www.python.org/dev/peps/pep-0008/).
=======
We make a best-effort attempt to adhere to [PEP 8 - Style Guide for Python Code](https://www.python.org/dev/peps/pep-0008/).  Keep the following context in mind:
* Our default stance is to run linter checks during the build process.
* Notable exception:  [naming conventions](https://peps.python.org/pep-0008/#naming-conventions).
>>>>>>> b36838ff

## Naming Convention Guidelines
Since PyTeal aims for backwards compatibility, it's _not_ straightforward to change naming conventions in public APIs.  Consequently, the repo contains some deviations from PEP 8 naming conventions.

In order to retain a consistent style, we prefer to continue deviating from PEP 8 naming conventions in the following cases.  We try to balance minimizing exceptions against providing a consistent style for existing software.
* Enums - Define with lowercase camelcase.  Example:  https://github.com/algorand/pyteal/blob/7c953f600113abcb9a31df68165b61a2c897f591/pyteal/ast/txn.py#L37
* Factory methods - Define following [class name](https://peps.python.org/pep-0008/#class-names) conventions.  Example:  https://github.com/algorand/pyteal/blob/7c953f600113abcb9a31df68165b61a2c897f591/pyteal/ast/ternaryexpr.py#L63

Since it's challenging to enforce these exceptions with a linter, we rely on PR creators and reviewers to make a best-effort attempt to enforce agreed upon naming conventions.<|MERGE_RESOLUTION|>--- conflicted
+++ resolved
@@ -20,13 +20,9 @@
 
 # Code Guidelines
 
-<<<<<<< HEAD
-We recommend the contributing code following [PEP 8 -- Style Guide for Python Code](https://www.python.org/dev/peps/pep-0008/).
-=======
 We make a best-effort attempt to adhere to [PEP 8 - Style Guide for Python Code](https://www.python.org/dev/peps/pep-0008/).  Keep the following context in mind:
 * Our default stance is to run linter checks during the build process.
 * Notable exception:  [naming conventions](https://peps.python.org/pep-0008/#naming-conventions).
->>>>>>> b36838ff
 
 ## Naming Convention Guidelines
 Since PyTeal aims for backwards compatibility, it's _not_ straightforward to change naming conventions in public APIs.  Consequently, the repo contains some deviations from PEP 8 naming conventions.
