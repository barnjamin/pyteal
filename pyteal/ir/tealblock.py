--- conflicted
+++ resolved
@@ -1,11 +1,5 @@
 from abc import ABC, abstractmethod
-<<<<<<< HEAD
-from typing import List, Tuple, Set, Iterator, cast, TYPE_CHECKING
-=======
-
 from typing import Dict, List, Tuple, Set, Iterator, cast, TYPE_CHECKING
-
->>>>>>> 6889c600
 
 from .tealop import TealOp, Op
 from ..errors import TealCompileError
