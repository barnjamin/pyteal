import pytest

import pyteal as pt


def test_compile_single():
    expr = pt.Int(1)

    expected = """
#pragma version 2
int 1
return
""".strip()
    actual_application = pt.compileTeal(expr, pt.Mode.Application)
    actual_signature = pt.compileTeal(expr, pt.Mode.Signature)

    assert actual_application == actual_signature
    assert actual_application == expected


def test_compile_sequence():
    expr = pt.Seq([pt.Pop(pt.Int(1)), pt.Pop(pt.Int(2)), pt.Int(3) + pt.Int(4)])

    expected = """
#pragma version 2
int 1
pop
int 2
pop
int 3
int 4
+
return
""".strip()
    actual_application = pt.compileTeal(expr, pt.Mode.Application)
    actual_signature = pt.compileTeal(expr, pt.Mode.Signature)

    assert actual_application == actual_signature
    assert actual_application == expected


def test_compile_branch():
    expr = pt.If(pt.Int(1)).Then(pt.Int(2)).Else(pt.Int(3))

    expected = """
#pragma version 2
int 1
bnz main_l2
int 3
b main_l3
main_l2:
int 2
main_l3:
return
""".strip()
    actual_application = pt.compileTeal(expr, pt.Mode.Application)
    actual_signature = pt.compileTeal(expr, pt.Mode.Signature)

    assert actual_application == actual_signature
    assert actual_application == expected


def test_compile_branch_multiple():
    expr = (
        pt.If(pt.Int(1))
        .Then(pt.Int(2))
        .ElseIf(pt.Int(3))
        .Then(pt.Int(4))
        .Else(pt.Int(5))
    )

    expected = """
#pragma version 2
int 1
bnz main_l4
int 3
bnz main_l3
int 5
b main_l5
main_l3:
int 4
b main_l5
main_l4:
int 2
main_l5:
return
""".strip()
    actual_application = pt.compileTeal(expr, pt.Mode.Application)
    actual_signature = pt.compileTeal(expr, pt.Mode.Signature)

    assert actual_application == actual_signature
    assert actual_application == expected


def test_empty_branch():
    program = pt.Seq(
        [
            pt.If(pt.Txn.application_id() == pt.Int(0)).Then(pt.Seq()),
            pt.Approve(),
        ]
    )

    expected = """#pragma version 5
txn ApplicationID
int 0
==
bnz main_l1
main_l1:
int 1
return
    """.strip()
    actual = pt.compileTeal(
        program, pt.Mode.Application, version=5, assembleConstants=False
    )
    assert actual == expected


def test_compile_mode():
    expr = pt.App.globalGet(pt.Bytes("key"))

    expected = """
#pragma version 2
byte "key"
app_global_get
return
""".strip()
    actual_application = pt.compileTeal(expr, pt.Mode.Application)

    assert actual_application == expected

    with pytest.raises(pt.TealInputError):
        pt.compileTeal(expr, pt.Mode.Signature)


def test_compile_version_invalid():
    expr = pt.Int(1)

    with pytest.raises(pt.TealInputError):
        pt.compileTeal(expr, pt.Mode.Signature, version=1)  # too small

    with pytest.raises(pt.TealInputError):
        pt.compileTeal(expr, pt.Mode.Signature, version=7)  # too large

    with pytest.raises(pt.TealInputError):
        pt.compileTeal(expr, pt.Mode.Signature, version=2.0)  # decimal


def test_compile_version_2():
    expr = pt.Int(1)

    expected = """
#pragma version 2
int 1
return
""".strip()
    actual = pt.compileTeal(expr, pt.Mode.Signature, version=2)
    assert actual == expected


def test_compile_version_default():
    expr = pt.Int(1)

    actual_default = pt.compileTeal(expr, pt.Mode.Signature)
    actual_version_2 = pt.compileTeal(expr, pt.Mode.Signature, version=2)
    assert actual_default == actual_version_2


def test_compile_version_3():
    expr = pt.Int(1)

    expected = """
#pragma version 3
int 1
return
""".strip()
    actual = pt.compileTeal(expr, pt.Mode.Signature, version=3)
    assert actual == expected


def test_compile_version_4():
    expr = pt.Int(1)

    expected = """
#pragma version 4
int 1
return
""".strip()
    actual = pt.compileTeal(expr, pt.Mode.Signature, version=4)
    assert actual == expected


def test_compile_version_5():
    expr = pt.Int(1)
    expected = """
#pragma version 5
int 1
return
""".strip()
    actual = pt.compileTeal(expr, pt.Mode.Signature, version=5)
    assert actual == expected


def test_compile_version_6():
    expr = pt.Int(1)
    expected = """
#pragma version 6
int 1
return
""".strip()
    actual = pt.compileTeal(expr, pt.Mode.Signature, version=6)
    assert actual == expected


def test_slot_load_before_store():

    program = pt.AssetHolding.balance(pt.Int(0), pt.Int(0)).value()
    with pytest.raises(pt.TealInternalError):
        pt.compileTeal(program, pt.Mode.Application, version=2)

    program = pt.AssetHolding.balance(pt.Int(0), pt.Int(0)).hasValue()
    with pytest.raises(pt.TealInternalError):
        pt.compileTeal(program, pt.Mode.Application, version=2)

    program = pt.App.globalGetEx(pt.Int(0), pt.Bytes("key")).value()
    with pytest.raises(pt.TealInternalError):
        pt.compileTeal(program, pt.Mode.Application, version=2)

    program = pt.App.globalGetEx(pt.Int(0), pt.Bytes("key")).hasValue()
    with pytest.raises(pt.TealInternalError):
        pt.compileTeal(program, pt.Mode.Application, version=2)

    program = pt.ScratchVar().load()
    with pytest.raises(pt.TealInternalError):
        pt.compileTeal(program, pt.Mode.Application, version=2)


def test_assign_scratch_slots():
    myScratch = pt.ScratchVar(pt.TealType.uint64)
    otherScratch = pt.ScratchVar(pt.TealType.uint64, 1)
    anotherScratch = pt.ScratchVar(pt.TealType.uint64, 0)
    lastScratch = pt.ScratchVar(pt.TealType.uint64)
    prog = pt.Seq(
        [
            myScratch.store(pt.Int(5)),  # Slot 2
            otherScratch.store(pt.Int(0)),  # Slot 1
            anotherScratch.store(pt.Int(7)),  # Slot 0
            lastScratch.store(pt.Int(9)),  # Slot 3
            pt.Approve(),
        ]
    )

    expected = """
#pragma version 4
int 5
store 2
int 0
store 1
int 7
store 0
int 9
store 3
int 1
return
""".strip()
    actual = pt.compileTeal(prog, mode=pt.Mode.Signature, version=4)
    assert actual == expected


def test_scratchvar_double_assign_invalid():
    myvar = pt.ScratchVar(pt.TealType.uint64, 10)
    otherVar = pt.ScratchVar(pt.TealType.uint64, 10)
    prog = pt.Seq([myvar.store(pt.Int(5)), otherVar.store(pt.Int(0)), pt.Approve()])
    with pytest.raises(pt.TealInternalError):
        pt.compileTeal(prog, mode=pt.Mode.Signature, version=4)


def test_assembleConstants():
    program = pt.Itob(pt.Int(1) + pt.Int(1) + pt.Tmpl.Int("TMPL_VAR")) == pt.Concat(
        pt.Bytes("test"), pt.Bytes("test"), pt.Bytes("test2")
    )

    expectedNoAssemble = """
#pragma version 3
int 1
int 1
+
int TMPL_VAR
+
itob
byte "test"
byte "test"
concat
byte "test2"
concat
==
return
""".strip()
    actualNoAssemble = pt.compileTeal(
        program, pt.Mode.Application, version=3, assembleConstants=False
    )
    assert expectedNoAssemble == actualNoAssemble

    expectedAssemble = """
#pragma version 3
intcblock 1
bytecblock 0x74657374
intc_0 // 1
intc_0 // 1
+
pushint TMPL_VAR // TMPL_VAR
+
itob
bytec_0 // "test"
bytec_0 // "test"
concat
pushbytes 0x7465737432 // "test2"
concat
==
return
""".strip()
    actualAssemble = pt.compileTeal(
        program, pt.Mode.Application, version=3, assembleConstants=True
    )
    assert expectedAssemble == actualAssemble

    with pytest.raises(pt.TealInternalError):
        pt.compileTeal(program, pt.Mode.Application, version=2, assembleConstants=True)


def test_compile_while():
    i = pt.ScratchVar()
    program = pt.Seq(
        [
            i.store(pt.Int(0)),
            pt.While(i.load() < pt.Int(2)).Do(pt.Seq([i.store(i.load() + pt.Int(1))])),
            pt.Approve(),
        ]
    )

    expected = """
    #pragma version 4
int 0
store 0
main_l1:
load 0
int 2
<
bz main_l3
load 0
int 1
+
store 0
b main_l1
main_l3:
int 1
return
    """.strip()
    actual = pt.compileTeal(
        program, pt.Mode.Application, version=4, assembleConstants=False
    )
    assert expected == actual

    # nested
    i = pt.ScratchVar()
    j = pt.ScratchVar()

    program = pt.Seq(
        [
            i.store(pt.Int(0)),
            pt.While(i.load() < pt.Int(2)).Do(
                pt.Seq(
                    [
                        j.store(pt.Int(0)),
                        pt.While(j.load() < pt.Int(5)).Do(
                            pt.Seq([j.store(j.load() + pt.Int(1))])
                        ),
                        i.store(i.load() + pt.Int(1)),
                    ]
                )
            ),
            pt.Approve(),
        ]
    )

    expected = """#pragma version 4
int 0
store 0
main_l1:
load 0
int 2
<
bz main_l6
int 0
store 1
main_l3:
load 1
int 5
<
bnz main_l5
load 0
int 1
+
store 0
b main_l1
main_l5:
load 1
int 1
+
store 1
b main_l3
main_l6:
int 1
return
    """.strip()

    actual = pt.compileTeal(
        program, pt.Mode.Application, version=4, assembleConstants=False
    )
    assert expected == actual


def test_compile_for():
    i = pt.ScratchVar()
    program = pt.Seq(
        [
            pt.For(
                i.store(pt.Int(0)), i.load() < pt.Int(10), i.store(i.load() + pt.Int(1))
            ).Do(pt.Seq([pt.App.globalPut(pt.Itob(i.load()), i.load() * pt.Int(2))])),
            pt.Approve(),
        ]
    )

    expected = """#pragma version 4
int 0
store 0
main_l1:
load 0
int 10
<
bz main_l3
load 0
itob
load 0
int 2
*
app_global_put
load 0
int 1
+
store 0
b main_l1
main_l3:
int 1
return
    """.strip()
    actual = pt.compileTeal(
        program, pt.Mode.Application, version=4, assembleConstants=False
    )
    assert expected == actual

    # nested
    i = pt.ScratchVar()
    j = pt.ScratchVar()
    program = pt.Seq(
        [
            pt.For(
                i.store(pt.Int(0)), i.load() < pt.Int(10), i.store(i.load() + pt.Int(1))
            ).Do(
                pt.Seq(
                    [
                        pt.For(
                            j.store(pt.Int(0)),
                            j.load() < pt.Int(4),
                            j.store(j.load() + pt.Int(2)),
                        ).Do(
                            pt.Seq(
                                [
                                    pt.App.globalPut(
                                        pt.Itob(j.load()), j.load() * pt.Int(2)
                                    )
                                ]
                            )
                        )
                    ]
                )
            ),
            pt.Approve(),
        ]
    )

    expected = """#pragma version 4
int 0
store 0
main_l1:
load 0
int 10
<
bz main_l6
int 0
store 1
main_l3:
load 1
int 4
<
bnz main_l5
load 0
int 1
+
store 0
b main_l1
main_l5:
load 1
itob
load 1
int 2
*
app_global_put
load 1
int 2
+
store 1
b main_l3
main_l6:
int 1
return
    """.strip()
    actual = pt.compileTeal(
        program, pt.Mode.Application, version=4, assembleConstants=False
    )
    assert expected == actual


def test_compile_break():

    # pt.While
    i = pt.ScratchVar()
    program = pt.Seq(
        [
            i.store(pt.Int(0)),
            pt.While(i.load() < pt.Int(3)).Do(
                pt.Seq(
                    [
                        pt.If(i.load() == pt.Int(2), pt.Break()),
                        i.store(i.load() + pt.Int(1)),
                    ]
                )
            ),
            pt.Approve(),
        ]
    )

    expected = """#pragma version 4
int 0
store 0
main_l1:
load 0
int 3
<
bz main_l4
load 0
int 2
==
bnz main_l4
load 0
int 1
+
store 0
b main_l1
main_l4:
int 1
return
            """.strip()
    actual = pt.compileTeal(
        program, pt.Mode.Application, version=4, assembleConstants=False
    )
    assert expected == actual

    # pt.For
    i = pt.ScratchVar()
    program = pt.Seq(
        [
            pt.For(
                i.store(pt.Int(0)), i.load() < pt.Int(10), i.store(i.load() + pt.Int(1))
            ).Do(
                pt.Seq(
                    [
                        pt.If(i.load() == pt.Int(4), pt.Break()),
                        pt.App.globalPut(pt.Itob(i.load()), i.load() * pt.Int(2)),
                    ]
                )
            ),
            pt.Approve(),
        ]
    )

    expected = """#pragma version 4
int 0
store 0
main_l1:
load 0
int 10
<
bz main_l4
load 0
int 4
==
bnz main_l4
load 0
itob
load 0
int 2
*
app_global_put
load 0
int 1
+
store 0
b main_l1
main_l4:
int 1
return
        """.strip()
    actual = pt.compileTeal(
        program, pt.Mode.Application, version=4, assembleConstants=False
    )
    assert expected == actual


def test_compile_continue():
    # pt.While
    i = pt.ScratchVar()
    program = pt.Seq(
        [
            i.store(pt.Int(0)),
            pt.While(i.load() < pt.Int(3)).Do(
                pt.Seq(
                    [
                        pt.If(i.load() == pt.Int(2), pt.Continue()),
                        i.store(i.load() + pt.Int(1)),
                    ]
                )
            ),
            pt.Approve(),
        ]
    )

    expected = """#pragma version 4
int 0
store 0
main_l1:
load 0
int 3
<
bz main_l4
load 0
int 2
==
bnz main_l1
load 0
int 1
+
store 0
b main_l1
main_l4:
int 1
return
    """.strip()
    actual = pt.compileTeal(
        program, pt.Mode.Application, version=4, assembleConstants=False
    )
    assert expected == actual

    # pt.While
    program = pt.Seq(
        i.store(pt.Int(0)),
        pt.While(i.load() < pt.Int(30)).Do(
            pt.Seq(
                i.store(i.load() + pt.Int(1)),
                pt.Continue(),
            )
        ),
        pt.Return(pt.Int(1)),
    )

    expected = """#pragma version 4
int 0
store 0
main_l1:
load 0
int 30
<
bz main_l3
load 0
int 1
+
store 0
b main_l1
main_l3:
int 1
return
    """.strip()
    actual = pt.compileTeal(
        program, pt.Mode.Application, version=4, assembleConstants=False
    )
    assert expected == actual

    # pt.For
    i = pt.ScratchVar()
    program = pt.Seq(
        [
            pt.For(
                i.store(pt.Int(0)), i.load() < pt.Int(10), i.store(i.load() + pt.Int(1))
            ).Do(
                pt.Seq(
                    [
                        pt.If(i.load() == pt.Int(4), pt.Continue()),
                        pt.App.globalPut(pt.Itob(i.load()), i.load() * pt.Int(2)),
                    ]
                )
            ),
            pt.Approve(),
        ]
    )

    expected = """#pragma version 4
int 0
store 0
main_l1:
load 0
int 10
<
bz main_l5
load 0
int 4
==
bnz main_l4
load 0
itob
load 0
int 2
*
app_global_put
main_l4:
load 0
int 1
+
store 0
b main_l1
main_l5:
int 1
return
            """.strip()
    actual = pt.compileTeal(
        program, pt.Mode.Application, version=4, assembleConstants=False
    )
    assert expected == actual


def test_compile_continue_break_nested():

    i = pt.ScratchVar()
    program = pt.Seq(
        [
            i.store(pt.Int(0)),
            pt.While(i.load() < pt.Int(10)).Do(
                pt.Seq(
                    [
                        i.store(i.load() + pt.Int(1)),
                        pt.If(i.load() < pt.Int(4), pt.Continue(), pt.Break()),
                    ]
                )
            ),
            pt.Approve(),
        ]
    )

    expected = """#pragma version 4
int 0
store 0
main_l1:
load 0
int 10
<
bz main_l3
load 0
int 1
+
store 0
load 0
int 4
<
bnz main_l1
main_l3:
int 1
return
    """.strip()
    actual = pt.compileTeal(
        program, pt.Mode.Application, version=4, assembleConstants=False
    )
    assert expected == actual

    i = pt.ScratchVar()
    program = pt.Seq(
        [
            i.store(pt.Int(0)),
            pt.While(i.load() < pt.Int(10)).Do(
                pt.Seq(
                    [
                        pt.If(i.load() == pt.Int(8), pt.Break()),
                        pt.While(i.load() < pt.Int(6)).Do(
                            pt.Seq(
                                [
                                    pt.If(i.load() == pt.Int(3), pt.Break()),
                                    i.store(i.load() + pt.Int(1)),
                                ]
                            )
                        ),
                        pt.If(i.load() < pt.Int(5), pt.Continue()),
                        i.store(i.load() + pt.Int(1)),
                    ]
                )
            ),
            pt.Approve(),
        ]
    )

    expected = """#pragma version 4
int 0
store 0
main_l1:
load 0
int 10
<
bz main_l8
load 0
int 8
==
bnz main_l8
main_l3:
load 0
int 6
<
bnz main_l6
main_l4:
load 0
int 5
<
bnz main_l1
load 0
int 1
+
store 0
b main_l1
main_l6:
load 0
int 3
==
bnz main_l4
load 0
int 1
+
store 0
b main_l3
main_l8:
int 1
return
""".strip()
    actual = pt.compileTeal(
        program, pt.Mode.Application, version=4, assembleConstants=False
    )
    assert expected == actual


def test_compile_subroutine_unsupported():
    @pt.Subroutine(pt.TealType.none)
    def storeValue(value: pt.Expr) -> pt.Expr:
        return pt.App.globalPut(pt.Bytes("key"), value)

    program = pt.Seq(
        [
            pt.If(pt.Txn.sender() == pt.Global.creator_address()).Then(
                storeValue(pt.Txn.application_args[0])
            ),
            pt.Approve(),
        ]
    )

    with pytest.raises(pt.TealInputError):
        pt.compileTeal(program, pt.Mode.Application, version=3)


def test_compile_subroutine_no_return():
    @pt.Subroutine(pt.TealType.none)
    def storeValue(value: pt.Expr) -> pt.Expr:
        return pt.App.globalPut(pt.Bytes("key"), value)

    program = pt.Seq(
        [
            pt.If(pt.Txn.sender() == pt.Global.creator_address()).Then(
                storeValue(pt.Txn.application_args[0])
            ),
            pt.Approve(),
        ]
    )

    expected = """#pragma version 4
txn Sender
global CreatorAddress
==
bz main_l2
txna ApplicationArgs 0
callsub storeValue_0
main_l2:
int 1
return

// storeValue
storeValue_0:
store 0
byte "key"
load 0
app_global_put
retsub
    """.strip()
    actual = pt.compileTeal(
        program, pt.Mode.Application, version=4, assembleConstants=False
    )
    assert actual == expected


def test_compile_subroutine_with_return():
    @pt.Subroutine(pt.TealType.none)
    def storeValue(value: pt.Expr) -> pt.Expr:
        return pt.App.globalPut(pt.Bytes("key"), value)

    @pt.Subroutine(pt.TealType.bytes)
    def getValue() -> pt.Expr:
        return pt.App.globalGet(pt.Bytes("key"))

    program = pt.Seq(
        [
            pt.If(pt.Txn.sender() == pt.Global.creator_address()).Then(
                storeValue(pt.Txn.application_args[0])
            ),
            pt.If(getValue() == pt.Bytes("fail")).Then(pt.Reject()),
            pt.Approve(),
        ]
    )

    expected = """#pragma version 4
txn Sender
global CreatorAddress
==
bnz main_l3
main_l1:
callsub getValue_1
byte "fail"
==
bz main_l4
int 0
return
main_l3:
txna ApplicationArgs 0
callsub storeValue_0
b main_l1
main_l4:
int 1
return

// storeValue
storeValue_0:
store 0
byte "key"
load 0
app_global_put
retsub

// getValue
getValue_1:
byte "key"
app_global_get
retsub
    """.strip()
    actual = pt.compileTeal(
        program, pt.Mode.Application, version=4, assembleConstants=False
    )
    assert actual == expected


def test_compile_subroutine_many_args():
    @pt.Subroutine(pt.TealType.uint64)
    def calculateSum(
        a1: pt.Expr, a2: pt.Expr, a3: pt.Expr, a4: pt.Expr, a5: pt.Expr, a6: pt.Expr
    ) -> pt.Expr:
        return a1 + a2 + a3 + a4 + a5 + a6

    program = pt.Return(
        calculateSum(pt.Int(1), pt.Int(2), pt.Int(3), pt.Int(4), pt.Int(5), pt.Int(6))
        == pt.Int(1 + 2 + 3 + 4 + 5 + 6)
    )

    expected = """#pragma version 4
int 1
int 2
int 3
int 4
int 5
int 6
callsub calculateSum_0
int 21
==
return

// calculateSum
calculateSum_0:
store 5
store 4
store 3
store 2
store 1
store 0
load 0
load 1
+
load 2
+
load 3
+
load 4
+
load 5
+
retsub
    """.strip()
    actual = pt.compileTeal(
        program, pt.Mode.Application, version=4, assembleConstants=False
    )
    assert actual == expected


def test_compile_subroutine_recursive():
    @pt.Subroutine(pt.TealType.uint64)
    def isEven(i: pt.Expr) -> pt.Expr:
        return (
            pt.If(i == pt.Int(0))
            .Then(pt.Int(1))
            .ElseIf(i == pt.Int(1))
            .Then(pt.Int(0))
            .Else(isEven(i - pt.Int(2)))
        )

    program = pt.Return(isEven(pt.Int(6)))

    expected = """#pragma version 4
int 6
callsub isEven_0
return

// isEven
isEven_0:
store 0
load 0
int 0
==
bnz isEven_0_l4
load 0
int 1
==
bnz isEven_0_l3
load 0
int 2
-
load 0
dig 1
callsub isEven_0
swap
store 0
swap
pop
b isEven_0_l5
isEven_0_l3:
int 0
b isEven_0_l5
isEven_0_l4:
int 1
isEven_0_l5:
retsub
    """.strip()
    actual = pt.compileTeal(
        program, pt.Mode.Application, version=4, assembleConstants=False
    )
    assert actual == expected


def test_compile_subroutine_recursive_5():
    @pt.Subroutine(pt.TealType.uint64)
    def isEven(i: pt.Expr) -> pt.Expr:
        return (
            pt.If(i == pt.Int(0))
            .Then(pt.Int(1))
            .ElseIf(i == pt.Int(1))
            .Then(pt.Int(0))
            .Else(isEven(i - pt.Int(2)))
        )

    program = pt.Return(isEven(pt.Int(6)))

    expected = """#pragma version 5
int 6
callsub isEven_0
return

// isEven
isEven_0:
store 0
load 0
int 0
==
bnz isEven_0_l4
load 0
int 1
==
bnz isEven_0_l3
load 0
int 2
-
load 0
swap
callsub isEven_0
swap
store 0
b isEven_0_l5
isEven_0_l3:
int 0
b isEven_0_l5
isEven_0_l4:
int 1
isEven_0_l5:
retsub
    """.strip()
    actual = pt.compileTeal(
        program, pt.Mode.Application, version=5, assembleConstants=False
    )
    assert actual == expected


def test_compile_subroutine_recursive_multiple_args():
    @pt.Subroutine(pt.TealType.uint64)
    def multiplyByAdding(a, b):
        return (
            pt.If(a == pt.Int(0))
            .Then(pt.Return(pt.Int(0)))
            .Else(pt.Return(b + multiplyByAdding(a - pt.Int(1), b)))
        )

    program = pt.Return(multiplyByAdding(pt.Int(3), pt.Int(5)))

    expected = """#pragma version 4
int 3
int 5
callsub multiplyByAdding_0
return

// multiplyByAdding
multiplyByAdding_0:
store 1
store 0
load 0
int 0
==
bnz multiplyByAdding_0_l2
load 1
load 0
int 1
-
load 1
load 0
load 1
dig 3
dig 3
callsub multiplyByAdding_0
store 0
store 1
load 0
swap
store 0
swap
pop
swap
pop
+
retsub
multiplyByAdding_0_l2:
int 0
retsub
    """.strip()
    actual = pt.compileTeal(
        program, pt.Mode.Application, version=4, assembleConstants=False
    )
    assert actual == expected


def test_compile_subroutine_recursive_multiple_args_5():
    @pt.Subroutine(pt.TealType.uint64)
    def multiplyByAdding(a, b):
        return (
            pt.If(a == pt.Int(0))
            .Then(pt.Return(pt.Int(0)))
            .Else(pt.Return(b + multiplyByAdding(a - pt.Int(1), b)))
        )

    program = pt.Return(multiplyByAdding(pt.Int(3), pt.Int(5)))

    expected = """#pragma version 5
int 3
int 5
callsub multiplyByAdding_0
return

// multiplyByAdding
multiplyByAdding_0:
store 1
store 0
load 0
int 0
==
bnz multiplyByAdding_0_l2
load 1
load 0
int 1
-
load 1
load 0
load 1
uncover 3
uncover 3
callsub multiplyByAdding_0
cover 2
store 1
store 0
+
retsub
multiplyByAdding_0_l2:
int 0
retsub
    """.strip()
    actual = pt.compileTeal(
        program, pt.Mode.Application, version=5, assembleConstants=False
    )
    assert actual == expected


def test_compile_subroutine_mutually_recursive_4():
    @pt.Subroutine(pt.TealType.uint64)
    def isEven(i: pt.Expr) -> pt.Expr:
        return pt.If(i == pt.Int(0), pt.Int(1), pt.Not(isOdd(i - pt.Int(1))))

    @pt.Subroutine(pt.TealType.uint64)
    def isOdd(i: pt.Expr) -> pt.Expr:
        return pt.If(i == pt.Int(0), pt.Int(0), pt.Not(isEven(i - pt.Int(1))))

    program = pt.Return(isEven(pt.Int(6)))

    expected = """#pragma version 4
int 6
callsub isEven_0
return

// isEven
isEven_0:
store 0
load 0
int 0
==
bnz isEven_0_l2
load 0
int 1
-
load 0
dig 1
callsub isOdd_1
swap
store 0
swap
pop
!
b isEven_0_l3
isEven_0_l2:
int 1
isEven_0_l3:
retsub

// isOdd
isOdd_1:
store 1
load 1
int 0
==
bnz isOdd_1_l2
load 1
int 1
-
load 1
dig 1
callsub isEven_0
swap
store 1
swap
pop
!
b isOdd_1_l3
isOdd_1_l2:
int 0
isOdd_1_l3:
retsub
    """.strip()
    actual = pt.compileTeal(
        program, pt.Mode.Application, version=4, assembleConstants=False
    )
    assert actual == expected


def test_compile_subroutine_mutually_recursive_5():
    @pt.Subroutine(pt.TealType.uint64)
    def isEven(i: pt.Expr) -> pt.Expr:
        return pt.If(i == pt.Int(0), pt.Int(1), pt.Not(isOdd(i - pt.Int(1))))

    @pt.Subroutine(pt.TealType.uint64)
    def isOdd(i: pt.Expr) -> pt.Expr:
        return pt.If(i == pt.Int(0), pt.Int(0), pt.Not(isEven(i - pt.Int(1))))

    program = pt.Return(isEven(pt.Int(6)))

    expected = """#pragma version 5
int 6
callsub isEven_0
return

// isEven
isEven_0:
store 0
load 0
int 0
==
bnz isEven_0_l2
load 0
int 1
-
load 0
swap
callsub isOdd_1
swap
store 0
!
b isEven_0_l3
isEven_0_l2:
int 1
isEven_0_l3:
retsub

// isOdd
isOdd_1:
store 1
load 1
int 0
==
bnz isOdd_1_l2
load 1
int 1
-
load 1
swap
callsub isEven_0
swap
store 1
!
b isOdd_1_l3
isOdd_1_l2:
int 0
isOdd_1_l3:
retsub
    """.strip()
    actual = pt.compileTeal(
        program, pt.Mode.Application, version=5, assembleConstants=False
    )
    assert actual == expected


def test_compile_subroutine_mutually_recursive_different_arg_count_4():
    @pt.Subroutine(pt.TealType.uint64)
    def factorial(i: pt.Expr) -> pt.Expr:
        return pt.If(
            i <= pt.Int(1),
            pt.Int(1),
            factorial_intermediate(i - pt.Int(1), pt.Bytes("inconsequential")) * i,
        )

    @pt.Subroutine(pt.TealType.uint64)
    def factorial_intermediate(i: pt.Expr, j: pt.Expr) -> pt.Expr:
        return pt.Seq(pt.Pop(j), factorial(i))

    program = pt.Return(factorial(pt.Int(4)) == pt.Int(24))

    expected = """#pragma version 4
int 4
callsub factorial_0
int 24
==
return

// factorial
factorial_0:
store 0
load 0
int 1
<=
bnz factorial_0_l2
load 0
int 1
-
byte "inconsequential"
load 0
dig 2
dig 2
callsub factorialintermediate_1
swap
store 0
swap
pop
swap
pop
load 0
*
b factorial_0_l3
factorial_0_l2:
int 1
factorial_0_l3:
retsub

// factorial_intermediate
factorialintermediate_1:
store 2
store 1
load 2
pop
load 1
load 1
load 2
dig 2
callsub factorial_0
store 1
store 2
load 1
swap
store 1
swap
pop
retsub
    """.strip()
    actual = pt.compileTeal(
        program, pt.Mode.Application, version=4, assembleConstants=False
    )
    assert actual == expected


def test_compile_subroutine_mutually_recursive_different_arg_count_5():
    @pt.Subroutine(pt.TealType.uint64)
    def factorial(i: pt.Expr) -> pt.Expr:
        return pt.If(
            i <= pt.Int(1),
            pt.Int(1),
            factorial_intermediate(i - pt.Int(1), pt.Bytes("inconsequential")) * i,
        )

    @pt.Subroutine(pt.TealType.uint64)
    def factorial_intermediate(i: pt.Expr, j: pt.Expr) -> pt.Expr:
        return pt.Seq(pt.Log(j), factorial(i))

    program = pt.Return(factorial(pt.Int(4)) == pt.Int(24))

    expected = """#pragma version 5
int 4
callsub factorial_0
int 24
==
return

// factorial
factorial_0:
store 0
load 0
int 1
<=
bnz factorial_0_l2
load 0
int 1
-
byte "inconsequential"
load 0
cover 2
callsub factorialintermediate_1
swap
store 0
load 0
*
b factorial_0_l3
factorial_0_l2:
int 1
factorial_0_l3:
retsub

// factorial_intermediate
factorialintermediate_1:
store 2
store 1
load 2
log
load 1
load 1
load 2
uncover 2
callsub factorial_0
cover 2
store 2
store 1
retsub
    """.strip()
    actual = pt.compileTeal(
        program, pt.Mode.Application, version=5, assembleConstants=False
    )
    assert actual == expected


def test_compile_loop_in_subroutine():
    @pt.Subroutine(pt.TealType.none)
    def setState(value: pt.Expr) -> pt.Expr:
        i = pt.ScratchVar()
        return pt.For(
            i.store(pt.Int(0)), i.load() < pt.Int(10), i.store(i.load() + pt.Int(1))
        ).Do(pt.App.globalPut(pt.Itob(i.load()), value))

    program = pt.Seq([setState(pt.Bytes("value")), pt.Approve()])

    expected = """#pragma version 4
byte "value"
callsub setState_0
int 1
return

// setState
setState_0:
store 0
int 0
store 1
setState_0_l1:
load 1
int 10
<
bz setState_0_l3
load 1
itob
load 0
app_global_put
load 1
int 1
+
store 1
b setState_0_l1
setState_0_l3:
retsub
    """.strip()
    actual = pt.compileTeal(
        program, pt.Mode.Application, version=4, assembleConstants=False
    )
    assert actual == expected


def test_compile_subroutine_invalid_name():
    def tmp() -> pt.Expr:
        return pt.Int(1)

    tmp.__name__ = "invalid-;)"

    program = pt.Subroutine(pt.TealType.uint64)(tmp)()
    expected = """#pragma version 4
callsub invalid_0
return

// invalid-;)
invalid_0:
int 1
retsub
    """.strip()
    actual = pt.compileTeal(
        program, pt.Mode.Application, version=4, assembleConstants=False
    )
    assert actual == expected


def test_compile_subroutine_assemble_constants():
    @pt.Subroutine(pt.TealType.none)
    def storeValue(key: pt.Expr, t1: pt.Expr, t2: pt.Expr, t3: pt.Expr) -> pt.Expr:
        return pt.App.globalPut(key, t1 + t2 + t3 + pt.Int(10))

    program = pt.Seq(
        [
            pt.If(pt.Txn.application_id() == pt.Int(0)).Then(
                storeValue(
                    pt.Concat(pt.Bytes("test"), pt.Bytes("test"), pt.Bytes("a")),
                    pt.Int(1),
                    pt.Int(1),
                    pt.Int(3),
                )
            ),
            pt.Approve(),
        ]
    )

    expected = """#pragma version 4
intcblock 1
bytecblock 0x74657374
txn ApplicationID
pushint 0 // 0
==
bz main_l2
bytec_0 // "test"
bytec_0 // "test"
concat
pushbytes 0x61 // "a"
concat
intc_0 // 1
intc_0 // 1
pushint 3 // 3
callsub storeValue_0
main_l2:
intc_0 // 1
return

// storeValue
storeValue_0:
store 3
store 2
store 1
store 0
load 0
load 1
load 2
+
load 3
+
pushint 10 // 10
+
app_global_put
retsub
    """.strip()
    actual = pt.compileTeal(
        program, pt.Mode.Application, version=4, assembleConstants=True
    )
    assert actual == expected


def test_compile_subroutine_deferred_expr():
    @pt.Subroutine(pt.TealType.none)
    def deferredExample(value: pt.Expr) -> pt.Expr:
        return pt.Seq(
            pt.If(value == pt.Int(0)).Then(pt.Return()),
            pt.If(value == pt.Int(1)).Then(pt.Approve()),
            pt.If(value == pt.Int(2)).Then(pt.Reject()),
            pt.If(value == pt.Int(3)).Then(pt.Err()),
        )

    program = pt.Seq(deferredExample(pt.Int(10)), pt.Approve())

    expected_no_deferred = """#pragma version 6
int 10
callsub deferredExample_0
int 1
return

// deferredExample
deferredExample_0:
store 0
load 0
int 0
==
bnz deferredExample_0_l7
load 0
int 1
==
bnz deferredExample_0_l6
load 0
int 2
==
bnz deferredExample_0_l5
load 0
int 3
==
bz deferredExample_0_l8
err
deferredExample_0_l5:
int 0
return
deferredExample_0_l6:
int 1
return
deferredExample_0_l7:
retsub
deferredExample_0_l8:
retsub
    """.strip()
    actual_no_deferred = pt.compileTeal(
        program, pt.Mode.Application, version=6, assembleConstants=False
    )
    assert actual_no_deferred == expected_no_deferred

    # manually add deferred expression to SubroutineDefinition
    declaration = deferredExample.subroutine.get_declaration()
    declaration.deferred_expr = pt.Pop(pt.Bytes("deferred"))

    expected_deferred = """#pragma version 6
int 10
callsub deferredExample_0
int 1
return

// deferredExample
deferredExample_0:
store 0
load 0
int 0
==
bnz deferredExample_0_l7
load 0
int 1
==
bnz deferredExample_0_l6
load 0
int 2
==
bnz deferredExample_0_l5
load 0
int 3
==
bz deferredExample_0_l8
err
deferredExample_0_l5:
int 0
return
deferredExample_0_l6:
int 1
return
deferredExample_0_l7:
byte "deferred"
pop
retsub
deferredExample_0_l8:
byte "deferred"
pop
retsub
    """.strip()
    actual_deferred = pt.compileTeal(
        program, pt.Mode.Application, version=6, assembleConstants=False
    )
    assert actual_deferred == expected_deferred


def test_compile_subroutine_deferred_expr_empty():
    @pt.Subroutine(pt.TealType.none)
    def empty() -> pt.Expr:
        return pt.Return()

    program = pt.Seq(empty(), pt.Approve())

    expected_no_deferred = """#pragma version 6
callsub empty_0
int 1
return

// empty
empty_0:
retsub
    """.strip()
    actual_no_deferred = pt.compileTeal(
        program, pt.Mode.Application, version=6, assembleConstants=False
    )
    assert actual_no_deferred == expected_no_deferred

    # manually add deferred expression to SubroutineDefinition
    declaration = empty.subroutine.get_declaration()
    declaration.deferred_expr = pt.Pop(pt.Bytes("deferred"))

    expected_deferred = """#pragma version 6
callsub empty_0
int 1
return

// empty
empty_0:
byte "deferred"
pop
retsub
    """.strip()
    actual_deferred = pt.compileTeal(
        program, pt.Mode.Application, version=6, assembleConstants=False
    )
    assert actual_deferred == expected_deferred


def test_compileSubroutine_deferred_block_malformed():
    class BadRetsub(pt.Expr):
        def type_of(self) -> pt.TealType:
            return pt.TealType.none

        def has_return(self) -> bool:
            return True

        def __str__(self) -> str:
            return "(BadRetsub)"

        def __teal__(
            self, options: pt.CompileOptions
        ) -> tuple[pt.TealBlock, pt.TealSimpleBlock]:
            block = pt.TealSimpleBlock(
                [
                    pt.TealOp(self, pt.Op.int, 1),
                    pt.TealOp(self, pt.Op.pop),
                    pt.TealOp(self, pt.Op.retsub),
                ]
            )

            return block, block

    @pt.Subroutine(pt.TealType.none)
    def bad() -> pt.Expr:
        return BadRetsub()

    program = pt.Seq(bad(), pt.Approve())

    # manually add deferred expression to SubroutineDefinition
    declaration = bad.subroutine.get_declaration()
    declaration.deferred_expr = pt.Pop(pt.Bytes("deferred"))

    with pytest.raises(
        pt.TealInternalError,
        match=r"^Expected retsub to be the only op in the block, but there are 3 ops$",
    ):
        pt.compileTeal(program, pt.Mode.Application, version=6, assembleConstants=False)


def test_compile_wide_ratio():
    cases = (
        (
            pt.WideRatio([pt.Int(2), pt.Int(100)], [pt.Int(5)]),
            """#pragma version 5
int 2
int 100
mulw
int 0
int 5
divmodw
pop
pop
swap
!
assert
return
""",
        ),
        (
            pt.WideRatio([pt.Int(2), pt.Int(100)], [pt.Int(10), pt.Int(5)]),
            """#pragma version 5
int 2
int 100
mulw
int 10
int 5
mulw
divmodw
pop
pop
swap
!
assert
return
""",
        ),
        (
            pt.WideRatio([pt.Int(2), pt.Int(100), pt.Int(3)], [pt.Int(10), pt.Int(5)]),
            """#pragma version 5
int 2
int 100
mulw
int 3
uncover 2
dig 1
*
cover 2
mulw
cover 2
+
swap
int 10
int 5
mulw
divmodw
pop
pop
swap
!
assert
return
""",
        ),
        (
            pt.WideRatio(
                [pt.Int(2), pt.Int(100), pt.Int(3)], [pt.Int(10), pt.Int(5), pt.Int(6)]
            ),
            """#pragma version 5
int 2
int 100
mulw
int 3
uncover 2
dig 1
*
cover 2
mulw
cover 2
+
swap
int 10
int 5
mulw
int 6
uncover 2
dig 1
*
cover 2
mulw
cover 2
+
swap
divmodw
pop
pop
swap
!
assert
return
""",
        ),
        (
            pt.WideRatio(
                [pt.Int(2), pt.Int(100), pt.Int(3), pt.Int(4)],
                [pt.Int(10), pt.Int(5), pt.Int(6)],
            ),
            """#pragma version 5
int 2
int 100
mulw
int 3
uncover 2
dig 1
*
cover 2
mulw
cover 2
+
swap
int 4
uncover 2
dig 1
*
cover 2
mulw
cover 2
+
swap
int 10
int 5
mulw
int 6
uncover 2
dig 1
*
cover 2
mulw
cover 2
+
swap
divmodw
pop
pop
swap
!
assert
return
""",
        ),
    )

    for program, expected in cases:
        actual = pt.compileTeal(
            program, pt.Mode.Application, version=5, assembleConstants=False
        )
        assert actual == expected.strip()


def test_compile_abi_subroutine_return():
    @pt.ABIReturnSubroutine
    def abi_sum(
        toSum: pt.abi.DynamicArray[pt.abi.Uint64], *, output: pt.abi.Uint64
    ) -> pt.Expr:
        i = pt.ScratchVar(pt.TealType.uint64)
        valueAtIndex = pt.abi.Uint64()
        return pt.Seq(
            output.set(0),
            pt.For(
                i.store(pt.Int(0)),
                i.load() < toSum.length(),
                i.store(i.load() + pt.Int(1)),
            ).Do(
                pt.Seq(
                    toSum[i.load()].store_into(valueAtIndex),
                    output.set(output.get() + valueAtIndex.get()),
                )
            ),
        )

    program = pt.Seq(
        (to_sum_arr := pt.abi.make(pt.abi.DynamicArray[pt.abi.Uint64])).decode(
            pt.Txn.application_args[1]
        ),
        (res := pt.abi.Uint64()).set(abi_sum(to_sum_arr)),
        pt.abi.MethodReturn(res),
        pt.Approve(),
    )

    expected_sum = """#pragma version 6
txna ApplicationArgs 1
store 0
load 0
callsub abisum_0
store 1
byte 0x151f7c75
load 1
itob
concat
log
int 1
return

// abi_sum
abisum_0:
store 2
int 0
store 3
int 0
store 4
abisum_0_l1:
load 4
load 2
int 0
extract_uint16
store 6
load 6
<
bz abisum_0_l3
load 2
int 8
load 4
*
int 2
+
extract_uint64
store 5
load 3
load 5
+
store 3
load 4
int 1
+
store 4
b abisum_0_l1
abisum_0_l3:
load 3
retsub
    """.strip()

    actual_sum = pt.compileTeal(program, pt.Mode.Application, version=6)
    assert expected_sum == actual_sum

    @pt.ABIReturnSubroutine
    def conditional_factorial(
        _factor: pt.abi.Uint64, *, output: pt.abi.Uint64
    ) -> pt.Expr:
        i = pt.ScratchVar(pt.TealType.uint64)

        return pt.Seq(
            output.set(1),
            pt.If(_factor.get() <= pt.Int(1))
            .Then(pt.Return())
            .Else(
                pt.For(
                    i.store(_factor.get()),
                    i.load() > pt.Int(1),
                    i.store(i.load() - pt.Int(1)),
                ).Do(output.set(output.get() * i.load())),
            ),
        )

    program_cond_factorial = pt.Seq(
        (factor := pt.abi.Uint64()).decode(pt.Txn.application_args[1]),
        (res := pt.abi.Uint64()).set(conditional_factorial(factor)),
        pt.abi.MethodReturn(res),
        pt.Approve(),
    )

    expected_conditional_factorial = """#pragma version 6
txna ApplicationArgs 1
btoi
store 0
load 0
callsub conditionalfactorial_0
store 1
byte 0x151f7c75
load 1
itob
concat
log
int 1
return

// conditional_factorial
conditionalfactorial_0:
store 2
int 1
store 3
load 2
int 1
<=
bnz conditionalfactorial_0_l4
load 2
store 4
conditionalfactorial_0_l2:
load 4
int 1
>
bz conditionalfactorial_0_l5
load 3
load 4
*
store 3
load 4
int 1
-
store 4
b conditionalfactorial_0_l2
conditionalfactorial_0_l4:
load 3
retsub
conditionalfactorial_0_l5:
load 3
retsub
    """.strip()

    actual_conditional_factorial = pt.compileTeal(
        program_cond_factorial, pt.Mode.Application, version=6
    )
    assert actual_conditional_factorial == expected_conditional_factorial

    @pt.ABIReturnSubroutine
    def load_b4_set(*, output: pt.abi.Bool):
        return pt.Return()

    program_load_b4_set_broken = pt.Seq(
        (_ := pt.abi.Bool()).set(load_b4_set()), pt.Approve()
    )

    with pytest.raises(pt.TealInternalError):
        pt.compileTeal(program_load_b4_set_broken, pt.Mode.Application, version=6)

    @pt.ABIReturnSubroutine
    def access_b4_store(magic_num: pt.abi.Uint64, *, output: pt.abi.Uint64):
        return pt.Seq(output.set(output.get() ^ magic_num.get()))

    program_access_b4_store_broken = pt.Seq(
        (other_party_magic := pt.abi.Uint64()).decode(pt.Txn.application_args[1]),
        (_ := pt.abi.Uint64()).set(access_b4_store(other_party_magic)),
        pt.Approve(),
    )

    with pytest.raises(pt.TealInternalError):
        pt.compileTeal(program_access_b4_store_broken, pt.Mode.Application, version=6)


def test_router_app():
    def add_methods_to_router(router: pt.Router):
        @pt.ABIReturnSubroutine
        def add(
            a: pt.abi.Uint64, b: pt.abi.Uint64, *, output: pt.abi.Uint64
        ) -> pt.Expr:
            return output.set(a.get() + b.get())

        router.add_method_handler(add)

        @pt.ABIReturnSubroutine
        def sub(
            a: pt.abi.Uint64, b: pt.abi.Uint64, *, output: pt.abi.Uint64
        ) -> pt.Expr:
            return output.set(a.get() - b.get())

        router.add_method_handler(sub)

        @pt.ABIReturnSubroutine
        def mul(
            a: pt.abi.Uint64, b: pt.abi.Uint64, *, output: pt.abi.Uint64
        ) -> pt.Expr:
            return output.set(a.get() * b.get())

        router.add_method_handler(mul)

        @pt.ABIReturnSubroutine
        def div(
            a: pt.abi.Uint64, b: pt.abi.Uint64, *, output: pt.abi.Uint64
        ) -> pt.Expr:
            return output.set(a.get() / b.get())

        router.add_method_handler(div)

        @pt.ABIReturnSubroutine
        def mod(
            a: pt.abi.Uint64, b: pt.abi.Uint64, *, output: pt.abi.Uint64
        ) -> pt.Expr:
            return output.set(a.get() % b.get())

        router.add_method_handler(mod)

        @pt.ABIReturnSubroutine
        def all_laid_to_args(
            _a: pt.abi.Uint64,
            _b: pt.abi.Uint64,
            _c: pt.abi.Uint64,
            _d: pt.abi.Uint64,
            _e: pt.abi.Uint64,
            _f: pt.abi.Uint64,
            _g: pt.abi.Uint64,
            _h: pt.abi.Uint64,
            _i: pt.abi.Uint64,
            _j: pt.abi.Uint64,
            _k: pt.abi.Uint64,
            _l: pt.abi.Uint64,
            _m: pt.abi.Uint64,
            _n: pt.abi.Uint64,
            _o: pt.abi.Uint64,
            _p: pt.abi.Uint64,
            *,
            output: pt.abi.Uint64,
        ):
            return output.set(
                _a.get()
                + _b.get()
                + _c.get()
                + _d.get()
                + _e.get()
                + _f.get()
                + _g.get()
                + _h.get()
                + _i.get()
                + _j.get()
                + _k.get()
                + _l.get()
                + _m.get()
                + _n.get()
                + _o.get()
                + _p.get()
            )

        router.add_method_handler(all_laid_to_args)

        @pt.ABIReturnSubroutine
        def empty_return_subroutine() -> pt.Expr:
            return pt.Log(pt.Bytes("appear in both approval and clear state"))

        router.add_method_handler(
            empty_return_subroutine,
            method_config=pt.MethodConfig(
                opt_in=pt.CallConfig.ALL, close_out=pt.CallConfig.CALL
            ),
        )

        @pt.ABIReturnSubroutine
        def log_1(*, output: pt.abi.Uint64) -> pt.Expr:
            return output.set(1)

        router.add_method_handler(
            log_1,
            method_config=pt.MethodConfig(
                opt_in=pt.CallConfig.CALL, clear_state=pt.CallConfig.CALL
            ),
        )

        @pt.ABIReturnSubroutine
        def log_creation(*, output: pt.abi.String) -> pt.Expr:
            return output.set("logging creation")

        router.add_method_handler(
            log_creation, method_config=pt.MethodConfig(no_op=pt.CallConfig.CREATE)
        )

    on_completion_actions = pt.BareCallActions(
        opt_in=pt.OnCompleteAction.call_only(pt.Log(pt.Bytes("optin call"))),
        clear_state=pt.OnCompleteAction.call_only(pt.Approve()),
    )

    _router_with_oc = pt.Router(
        "ASimpleQuestionablyRobustContract", on_completion_actions
    )
    add_methods_to_router(_router_with_oc)
    (
        actual_ap_with_oc_compiled,
        actual_csp_with_oc_compiled,
        _,
    ) = _router_with_oc.compile_program(version=6)

    expected_ap_with_oc = """#pragma version 6
txn NumAppArgs
int 0
==
bnz main_l20
txna ApplicationArgs 0
method "add(uint64,uint64)uint64"
==
bnz main_l19
txna ApplicationArgs 0
method "sub(uint64,uint64)uint64"
==
bnz main_l18
txna ApplicationArgs 0
method "mul(uint64,uint64)uint64"
==
bnz main_l17
txna ApplicationArgs 0
method "div(uint64,uint64)uint64"
==
bnz main_l16
txna ApplicationArgs 0
method "mod(uint64,uint64)uint64"
==
bnz main_l15
txna ApplicationArgs 0
method "all_laid_to_args(uint64,uint64,uint64,uint64,uint64,uint64,uint64,uint64,uint64,uint64,uint64,uint64,uint64,uint64,uint64,uint64)uint64"
==
bnz main_l14
txna ApplicationArgs 0
method "empty_return_subroutine()void"
==
bnz main_l13
txna ApplicationArgs 0
method "log_1()uint64"
==
bnz main_l12
txna ApplicationArgs 0
method "log_creation()string"
==
bnz main_l11
err
main_l11:
txn OnCompletion
int NoOp
==
txn ApplicationID
int 0
==
&&
assert
callsub logcreation_8
store 67
byte 0x151f7c75
load 67
concat
log
int 1
return
main_l12:
txn OnCompletion
int NoOp
==
txn ApplicationID
int 0
!=
&&
txn OnCompletion
int OptIn
==
txn ApplicationID
int 0
!=
&&
||
assert
callsub log1_7
store 65
byte 0x151f7c75
load 65
itob
concat
log
int 1
return
main_l13:
txn OnCompletion
int NoOp
==
txn ApplicationID
int 0
!=
&&
txn OnCompletion
int OptIn
==
||
txn OnCompletion
int CloseOut
==
txn ApplicationID
int 0
!=
&&
||
assert
callsub emptyreturnsubroutine_6
int 1
return
main_l14:
txn OnCompletion
int NoOp
==
txn ApplicationID
int 0
!=
&&
assert
txna ApplicationArgs 1
btoi
store 30
txna ApplicationArgs 2
btoi
store 31
txna ApplicationArgs 3
btoi
store 32
txna ApplicationArgs 4
btoi
store 33
txna ApplicationArgs 5
btoi
store 34
txna ApplicationArgs 6
btoi
store 35
txna ApplicationArgs 7
btoi
store 36
txna ApplicationArgs 8
btoi
store 37
txna ApplicationArgs 9
btoi
store 38
txna ApplicationArgs 10
btoi
store 39
txna ApplicationArgs 11
btoi
store 40
txna ApplicationArgs 12
btoi
store 41
txna ApplicationArgs 13
btoi
store 42
txna ApplicationArgs 14
btoi
store 43
txna ApplicationArgs 15
store 44
load 44
int 0
extract_uint64
store 45
load 44
int 8
extract_uint64
store 46
load 30
load 31
load 32
load 33
load 34
load 35
load 36
load 37
load 38
load 39
load 40
load 41
load 42
load 43
load 45
load 46
callsub alllaidtoargs_5
store 47
byte 0x151f7c75
load 47
itob
concat
log
int 1
return
main_l15:
txn OnCompletion
int NoOp
==
txn ApplicationID
<<<<<<< HEAD
intc_0 // 0
=======
int 0
>>>>>>> b87f1faa
!=
&&
assert
txna ApplicationArgs 1
btoi
store 24
txna ApplicationArgs 2
btoi
store 25
load 24
load 25
callsub mod_4
store 26
byte 0x151f7c75
load 26
itob
concat
log
int 1
return
main_l16:
txn OnCompletion
int NoOp
==
txn ApplicationID
<<<<<<< HEAD
intc_0 // 0
=======
int 0
>>>>>>> b87f1faa
!=
&&
assert
txna ApplicationArgs 1
btoi
store 18
txna ApplicationArgs 2
btoi
store 19
load 18
load 19
callsub div_3
store 20
byte 0x151f7c75
load 20
itob
concat
log
int 1
return
main_l17:
txn OnCompletion
int NoOp
==
txn ApplicationID
<<<<<<< HEAD
intc_0 // 0
=======
int 0
>>>>>>> b87f1faa
!=
&&
assert
txna ApplicationArgs 1
btoi
store 12
txna ApplicationArgs 2
btoi
store 13
load 12
load 13
callsub mul_2
store 14
byte 0x151f7c75
load 14
itob
concat
log
int 1
return
main_l18:
txn OnCompletion
int NoOp
==
txn ApplicationID
<<<<<<< HEAD
intc_0 // 0
=======
int 0
>>>>>>> b87f1faa
!=
&&
assert
txna ApplicationArgs 1
btoi
store 6
txna ApplicationArgs 2
btoi
store 7
load 6
load 7
callsub sub_1
store 8
byte 0x151f7c75
load 8
itob
concat
log
int 1
return
main_l19:
txn OnCompletion
int NoOp
==
txn ApplicationID
<<<<<<< HEAD
intc_0 // 0
=======
int 0
>>>>>>> b87f1faa
!=
&&
assert
txna ApplicationArgs 1
btoi
store 0
txna ApplicationArgs 2
btoi
store 1
load 0
load 1
callsub add_0
store 2
byte 0x151f7c75
load 2
itob
concat
log
int 1
return
main_l20:
txn OnCompletion
int OptIn
==
bnz main_l22
err
main_l22:
txn ApplicationID
int 0
!=
assert
byte "optin call"
log
int 1
return

// add
add_0:
store 4
store 3
load 3
load 4
+
store 5
load 5
retsub

// sub
sub_1:
store 10
store 9
load 9
load 10
-
store 11
load 11
retsub

// mul
mul_2:
store 16
store 15
load 15
load 16
*
store 17
load 17
retsub

// div
div_3:
store 22
store 21
load 21
load 22
/
store 23
load 23
retsub

// mod
mod_4:
store 28
store 27
load 27
load 28
%
store 29
load 29
retsub

// all_laid_to_args
alllaidtoargs_5:
store 63
store 62
store 61
store 60
store 59
store 58
store 57
store 56
store 55
store 54
store 53
store 52
store 51
store 50
store 49
store 48
load 48
load 49
+
load 50
+
load 51
+
load 52
+
load 53
+
load 54
+
load 55
+
load 56
+
load 57
+
load 58
+
load 59
+
load 60
+
load 61
+
load 62
+
load 63
+
store 64
load 64
retsub

// empty_return_subroutine
emptyreturnsubroutine_6:
byte "appear in both approval and clear state"
log
retsub

// log_1
log1_7:
int 1
store 66
load 66
retsub

// log_creation
logcreation_8:
byte "logging creation"
len
itob
extract 6 0
byte "logging creation"
concat
store 68
load 68
retsub""".strip()
    assert expected_ap_with_oc == actual_ap_with_oc_compiled

    expected_csp_with_oc = """#pragma version 6
txn NumAppArgs
int 0
==
bnz main_l4
txna ApplicationArgs 0
method "log_1()uint64"
==
bnz main_l3
err
main_l3:
txn ApplicationID
int 0
!=
assert
callsub log1_0
store 1
byte 0x151f7c75
load 1
itob
concat
log
int 1
return
main_l4:
txn ApplicationID
int 0
!=
assert
int 1
return

// log_1
log1_0:
int 1
store 0
load 0
retsub""".strip()
    assert expected_csp_with_oc == actual_csp_with_oc_compiled

    _router_without_oc = pt.Router("yetAnotherContractConstructedFromRouter")
    add_methods_to_router(_router_without_oc)
    (
        actual_ap_without_oc_compiled,
        actual_csp_without_oc_compiled,
        _,
    ) = _router_without_oc.compile_program(version=6)

    expected_ap_without_oc = """#pragma version 6
txna ApplicationArgs 0
method "add(uint64,uint64)uint64"
==
bnz main_l18
txna ApplicationArgs 0
method "sub(uint64,uint64)uint64"
==
bnz main_l17
txna ApplicationArgs 0
method "mul(uint64,uint64)uint64"
==
bnz main_l16
txna ApplicationArgs 0
method "div(uint64,uint64)uint64"
==
bnz main_l15
txna ApplicationArgs 0
method "mod(uint64,uint64)uint64"
==
bnz main_l14
txna ApplicationArgs 0
method "all_laid_to_args(uint64,uint64,uint64,uint64,uint64,uint64,uint64,uint64,uint64,uint64,uint64,uint64,uint64,uint64,uint64,uint64)uint64"
==
bnz main_l13
txna ApplicationArgs 0
method "empty_return_subroutine()void"
==
bnz main_l12
txna ApplicationArgs 0
method "log_1()uint64"
==
bnz main_l11
txna ApplicationArgs 0
method "log_creation()string"
==
bnz main_l10
err
main_l10:
txn OnCompletion
int NoOp
==
txn ApplicationID
int 0
==
&&
assert
callsub logcreation_8
store 67
byte 0x151f7c75
load 67
concat
log
int 1
return
main_l11:
txn OnCompletion
int NoOp
==
txn ApplicationID
int 0
!=
&&
txn OnCompletion
int OptIn
==
txn ApplicationID
int 0
!=
&&
||
assert
callsub log1_7
store 65
byte 0x151f7c75
load 65
itob
concat
log
int 1
return
main_l12:
txn OnCompletion
int NoOp
==
txn ApplicationID
int 0
!=
&&
txn OnCompletion
int OptIn
==
||
txn OnCompletion
int CloseOut
==
txn ApplicationID
int 0
!=
&&
||
assert
callsub emptyreturnsubroutine_6
int 1
return
main_l13:
txn OnCompletion
int NoOp
==
txn ApplicationID
int 0
!=
&&
assert
txna ApplicationArgs 1
btoi
store 30
txna ApplicationArgs 2
btoi
store 31
txna ApplicationArgs 3
btoi
store 32
txna ApplicationArgs 4
btoi
store 33
txna ApplicationArgs 5
btoi
store 34
txna ApplicationArgs 6
btoi
store 35
txna ApplicationArgs 7
btoi
store 36
txna ApplicationArgs 8
btoi
store 37
txna ApplicationArgs 9
btoi
store 38
txna ApplicationArgs 10
btoi
store 39
txna ApplicationArgs 11
btoi
store 40
txna ApplicationArgs 12
btoi
store 41
txna ApplicationArgs 13
btoi
store 42
txna ApplicationArgs 14
btoi
store 43
txna ApplicationArgs 15
store 44
load 44
int 0
extract_uint64
store 45
load 44
int 8
extract_uint64
store 46
load 30
load 31
load 32
load 33
load 34
load 35
load 36
load 37
load 38
load 39
load 40
load 41
load 42
load 43
load 45
load 46
callsub alllaidtoargs_5
store 47
byte 0x151f7c75
load 47
itob
concat
log
int 1
return
main_l14:
txn OnCompletion
int NoOp
==
txn ApplicationID
int 0
!=
&&
assert
txna ApplicationArgs 1
btoi
store 24
txna ApplicationArgs 2
btoi
store 25
load 24
load 25
callsub mod_4
store 26
byte 0x151f7c75
load 26
itob
concat
log
int 1
return
main_l15:
txn OnCompletion
int NoOp
==
txn ApplicationID
int 0
!=
&&
assert
txna ApplicationArgs 1
btoi
store 18
txna ApplicationArgs 2
btoi
store 19
load 18
load 19
callsub div_3
store 20
byte 0x151f7c75
load 20
itob
concat
log
int 1
return
main_l16:
txn OnCompletion
int NoOp
==
txn ApplicationID
int 0
!=
&&
assert
txna ApplicationArgs 1
btoi
store 12
txna ApplicationArgs 2
btoi
store 13
load 12
load 13
callsub mul_2
store 14
byte 0x151f7c75
load 14
itob
concat
log
int 1
return
main_l17:
txn OnCompletion
int NoOp
==
txn ApplicationID
int 0
!=
&&
assert
txna ApplicationArgs 1
btoi
store 6
txna ApplicationArgs 2
btoi
store 7
load 6
load 7
callsub sub_1
store 8
byte 0x151f7c75
load 8
itob
concat
log
int 1
return
main_l18:
txn OnCompletion
int NoOp
==
txn ApplicationID
int 0
!=
&&
assert
txna ApplicationArgs 1
btoi
store 0
txna ApplicationArgs 2
btoi
store 1
load 0
load 1
callsub add_0
store 2
byte 0x151f7c75
load 2
itob
concat
log
int 1
return

// add
add_0:
store 4
store 3
load 3
load 4
+
store 5
load 5
retsub

// sub
sub_1:
store 10
store 9
load 9
load 10
-
store 11
load 11
retsub

// mul
mul_2:
store 16
store 15
load 15
load 16
*
store 17
load 17
retsub

// div
div_3:
store 22
store 21
load 21
load 22
/
store 23
load 23
retsub

// mod
mod_4:
store 28
store 27
load 27
load 28
%
store 29
load 29
retsub

// all_laid_to_args
alllaidtoargs_5:
store 63
store 62
store 61
store 60
store 59
store 58
store 57
store 56
store 55
store 54
store 53
store 52
store 51
store 50
store 49
store 48
load 48
load 49
+
load 50
+
load 51
+
load 52
+
load 53
+
load 54
+
load 55
+
load 56
+
load 57
+
load 58
+
load 59
+
load 60
+
load 61
+
load 62
+
load 63
+
store 64
load 64
retsub

// empty_return_subroutine
emptyreturnsubroutine_6:
byte "appear in both approval and clear state"
log
retsub

// log_1
log1_7:
int 1
store 66
load 66
retsub

// log_creation
logcreation_8:
byte "logging creation"
len
itob
extract 6 0
byte "logging creation"
concat
store 68
load 68
retsub""".strip()
    assert actual_ap_without_oc_compiled == expected_ap_without_oc

    expected_csp_without_oc = """#pragma version 6
txna ApplicationArgs 0
method "log_1()uint64"
==
bnz main_l2
err
main_l2:
txn ApplicationID
int 0
!=
assert
callsub log1_0
store 1
byte 0x151f7c75
load 1
itob
concat
log
int 1
return

// log_1
log1_0:
int 1
store 0
load 0
retsub""".strip()
    assert actual_csp_without_oc_compiled == expected_csp_without_oc<|MERGE_RESOLUTION|>--- conflicted
+++ resolved
@@ -2524,11 +2524,7 @@
 int NoOp
 ==
 txn ApplicationID
-<<<<<<< HEAD
-intc_0 // 0
-=======
-int 0
->>>>>>> b87f1faa
+int 0
 !=
 &&
 assert
@@ -2554,11 +2550,7 @@
 int NoOp
 ==
 txn ApplicationID
-<<<<<<< HEAD
-intc_0 // 0
-=======
-int 0
->>>>>>> b87f1faa
+int 0
 !=
 &&
 assert
@@ -2584,11 +2576,7 @@
 int NoOp
 ==
 txn ApplicationID
-<<<<<<< HEAD
-intc_0 // 0
-=======
-int 0
->>>>>>> b87f1faa
+int 0
 !=
 &&
 assert
@@ -2614,11 +2602,7 @@
 int NoOp
 ==
 txn ApplicationID
-<<<<<<< HEAD
-intc_0 // 0
-=======
-int 0
->>>>>>> b87f1faa
+int 0
 !=
 &&
 assert
@@ -2644,11 +2628,7 @@
 int NoOp
 ==
 txn ApplicationID
-<<<<<<< HEAD
-intc_0 // 0
-=======
-int 0
->>>>>>> b87f1faa
+int 0
 !=
 &&
 assert
