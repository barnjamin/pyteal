<<<<<<< HEAD
from .type import TypeSpec, BaseType, ComputedType, ReturnedType
=======
from .type import TypeSpec, BaseType, ComputedValue
>>>>>>> 3ad5eac2
from .bool import BoolTypeSpec, Bool
from .uint import (
    UintTypeSpec,
    Uint,
    ByteTypeSpec,
    Byte,
    Uint8TypeSpec,
    Uint8,
    Uint16TypeSpec,
    Uint16,
    Uint32TypeSpec,
    Uint32,
    Uint64TypeSpec,
    Uint64,
)
from .tuple import (
    TupleTypeSpec,
    Tuple,
    TupleElement,
    Tuple0,
    Tuple1,
    Tuple2,
    Tuple3,
    Tuple4,
    Tuple5,
)
from .array_base import ArrayTypeSpec, Array, ArrayElement
from .array_static import StaticArrayTypeSpec, StaticArray
from .array_dynamic import DynamicArrayTypeSpec, DynamicArray
from .util import type_spec_from_annotation, type_spec_from_computed_type_annotation
from .method_return import MethodReturn

__all__ = [
    "TypeSpec",
    "BaseType",
<<<<<<< HEAD
    "ComputedType",
    "ReturnedType",
=======
    "ComputedValue",
>>>>>>> 3ad5eac2
    "BoolTypeSpec",
    "Bool",
    "UintTypeSpec",
    "Uint",
    "ByteTypeSpec",
    "Byte",
    "Uint8TypeSpec",
    "Uint8",
    "Uint16TypeSpec",
    "Uint16",
    "Uint32TypeSpec",
    "Uint32",
    "Uint64TypeSpec",
    "Uint64",
    "TupleTypeSpec",
    "Tuple",
    "TupleElement",
    "Tuple0",
    "Tuple1",
    "Tuple2",
    "Tuple3",
    "Tuple4",
    "Tuple5",
    "ArrayTypeSpec",
    "Array",
    "ArrayElement",
    "StaticArrayTypeSpec",
    "StaticArray",
    "DynamicArrayTypeSpec",
    "DynamicArray",
    "type_spec_from_annotation",
    "type_spec_from_computed_type_annotation",
    "MethodReturn",
]<|MERGE_RESOLUTION|>--- conflicted
+++ resolved
@@ -1,8 +1,4 @@
-<<<<<<< HEAD
-from .type import TypeSpec, BaseType, ComputedType, ReturnedType
-=======
-from .type import TypeSpec, BaseType, ComputedValue
->>>>>>> 3ad5eac2
+from .type import TypeSpec, BaseType, ComputedValue, ReturnedType
 from .bool import BoolTypeSpec, Bool
 from .uint import (
     UintTypeSpec,
@@ -38,12 +34,8 @@
 __all__ = [
     "TypeSpec",
     "BaseType",
-<<<<<<< HEAD
-    "ComputedType",
+    "ComputedValue",
     "ReturnedType",
-=======
-    "ComputedValue",
->>>>>>> 3ad5eac2
     "BoolTypeSpec",
     "Bool",
     "UintTypeSpec",
