from dataclasses import dataclass, field, fields, astuple
from typing import cast, Optional, Callable
from enum import IntFlag

from algosdk import abi as sdk_abi
from algosdk import encoding

from pyteal.config import METHOD_ARG_NUM_CUTOFF
from pyteal.errors import TealInputError, TealInternalError
from pyteal.types import TealType
from pyteal.compiler.compiler import compileTeal, DEFAULT_TEAL_VERSION, OptimizeOptions
from pyteal.ir.ops import Mode

from pyteal.ast import abi
from pyteal.ast.subroutine import (
    OutputKwArgInfo,
    SubroutineFnWrapper,
    ABIReturnSubroutine,
)
from pyteal.ast.assert_ import Assert
from pyteal.ast.cond import Cond
from pyteal.ast.expr import Expr
from pyteal.ast.app import OnComplete, EnumInt
from pyteal.ast.int import Int
from pyteal.ast.seq import Seq
from pyteal.ast.methodsig import MethodSignature
from pyteal.ast.naryexpr import And, Or
from pyteal.ast.txn import Txn
from pyteal.ast.return_ import Approve


class CallConfig(IntFlag):
    """
    CallConfig: a "bitset"-like class for more fine-grained control over
    `call or create` for a method about an OnComplete case.

    This enumeration class allows for specifying one of the four following cases:
    - CALL
    - CREATE
    - ALL
    - NEVER
    for a method call on one on_complete case.
    """

    NEVER = 0
    CALL = 1
    CREATE = 2
    ALL = 3

    def condition_under_config(self) -> Expr | int:
        match self:
            case CallConfig.NEVER:
                return 0
            case CallConfig.CALL:
                return Txn.application_id() != Int(0)
            case CallConfig.CREATE:
                return Txn.application_id() == Int(0)
            case CallConfig.ALL:
                return 1
            case _:
                raise TealInternalError(f"unexpected CallConfig {self}")


CallConfig.__module__ = "pyteal"


@dataclass(frozen=True)
class MethodConfig:
    """
    MethodConfig keep track of one method's CallConfigs for all OnComplete cases.

    The `MethodConfig` implementation generalized contract method call such that the registered
    method call is paired with certain OnCompletion conditions and creation conditions.
    """

    no_op: CallConfig = field(kw_only=True, default=CallConfig.NEVER)
    opt_in: CallConfig = field(kw_only=True, default=CallConfig.NEVER)
    close_out: CallConfig = field(kw_only=True, default=CallConfig.NEVER)
    clear_state: CallConfig = field(kw_only=True, default=CallConfig.NEVER)
    update_application: CallConfig = field(kw_only=True, default=CallConfig.NEVER)
    delete_application: CallConfig = field(kw_only=True, default=CallConfig.NEVER)

    def is_never(self) -> bool:
        return all(map(lambda cc: cc == CallConfig.NEVER, astuple(self)))

    def approval_cond(self) -> Expr | int:
        config_oc_pairs: list[tuple[CallConfig, EnumInt]] = [
            (self.no_op, OnComplete.NoOp),
            (self.opt_in, OnComplete.OptIn),
            (self.close_out, OnComplete.CloseOut),
            (self.update_application, OnComplete.UpdateApplication),
            (self.delete_application, OnComplete.DeleteApplication),
        ]
        if all(config == CallConfig.NEVER for config, _ in config_oc_pairs):
            return 0
        elif all(config == CallConfig.ALL for config, _ in config_oc_pairs):
            return 1
        else:
            cond_list = []
            for config, oc in config_oc_pairs:
                config_cond = config.condition_under_config()
                match config_cond:
                    case Expr():
                        cond_list.append(And(Txn.on_completion() == oc, config_cond))
                    case 1:
                        cond_list.append(Txn.on_completion() == oc)
                    case 0:
                        continue
                    case _:
                        raise TealInternalError(
                            f"unexpected condition_under_config: {config_cond}"
                        )
            return Or(*cond_list)

    def clear_state_cond(self) -> Expr | int:
        return self.clear_state.condition_under_config()


@dataclass(frozen=True)
class OnCompleteAction:
    """
    OnComplete Action, registers bare calls to one single OnCompletion case.
    """

    action: Optional[Expr | SubroutineFnWrapper | ABIReturnSubroutine] = field(
        kw_only=True, default=None
    )
    call_config: CallConfig = field(kw_only=True, default=CallConfig.NEVER)

    def __post_init__(self):
        if bool(self.call_config) ^ bool(self.action):
            raise TealInputError(
                f"action {self.action} and call_config {str(self.call_config)} contradicts"
            )

    @staticmethod
    def never() -> "OnCompleteAction":
        return OnCompleteAction()

    @staticmethod
    def create_only(
        f: Expr | SubroutineFnWrapper | ABIReturnSubroutine,
    ) -> "OnCompleteAction":
        return OnCompleteAction(action=f, call_config=CallConfig.CREATE)

    @staticmethod
    def call_only(
        f: Expr | SubroutineFnWrapper | ABIReturnSubroutine,
    ) -> "OnCompleteAction":
        return OnCompleteAction(action=f, call_config=CallConfig.CALL)

    @staticmethod
    def always(
        f: Expr | SubroutineFnWrapper | ABIReturnSubroutine,
    ) -> "OnCompleteAction":
        return OnCompleteAction(action=f, call_config=CallConfig.ALL)

    def is_empty(self) -> bool:
        return not self.action and self.call_config == CallConfig.NEVER


OnCompleteAction.__module__ = "pyteal"


@dataclass(frozen=True)
class BareCallActions:
    """
    BareCallActions keep track of bare-call registrations to all OnCompletion cases.
    """

    close_out: OnCompleteAction = field(kw_only=True, default=OnCompleteAction.never())
    clear_state: OnCompleteAction = field(
        kw_only=True, default=OnCompleteAction.never()
    )
    delete_application: OnCompleteAction = field(
        kw_only=True, default=OnCompleteAction.never()
    )
    no_op: OnCompleteAction = field(kw_only=True, default=OnCompleteAction.never())
    opt_in: OnCompleteAction = field(kw_only=True, default=OnCompleteAction.never())
    update_application: OnCompleteAction = field(
        kw_only=True, default=OnCompleteAction.never()
    )

    def is_empty(self) -> bool:
        for action_field in fields(self):
            action: OnCompleteAction = getattr(self, action_field.name)
            if not action.is_empty():
                return False
        return True

    def approval_construction(self) -> Optional[Expr]:
        oc_action_pair: list[tuple[EnumInt, OnCompleteAction]] = [
            (OnComplete.NoOp, self.no_op),
            (OnComplete.OptIn, self.opt_in),
            (OnComplete.CloseOut, self.close_out),
            (OnComplete.UpdateApplication, self.update_application),
            (OnComplete.DeleteApplication, self.delete_application),
        ]
        if all(oca.is_empty() for _, oca in oc_action_pair):
            return None
        conditions_n_branches: list[CondNode] = list()
        for oc, oca in oc_action_pair:
            if oca.is_empty():
                continue
            wrapped_handler = ASTBuilder.wrap_handler(
                False,
                cast(Expr | SubroutineFnWrapper | ABIReturnSubroutine, oca.action),
            )
            match oca.call_config:
                case CallConfig.ALL:
                    cond_body = wrapped_handler
                case CallConfig.CALL | CallConfig.CREATE:
                    cond_body = Seq(
                        Assert(cast(Expr, oca.call_config.condition_under_config())),
                        wrapped_handler,
                    )
                case _:
                    raise TealInternalError(
                        f"Unexpected CallConfig: {str(oca.call_config)}"
                    )
            conditions_n_branches.append(
                CondNode(
                    Txn.on_completion() == oc,
                    cond_body,
                )
            )
        return Cond(*[[n.condition, n.branch] for n in conditions_n_branches])

    def clear_state_construction(self) -> Optional[Expr]:
        if self.clear_state.is_empty():
            return None

        wrapped_handler = ASTBuilder.wrap_handler(
            False,
            cast(
                Expr | SubroutineFnWrapper | ABIReturnSubroutine,
                self.clear_state.action,
            ),
        )
        match self.clear_state.call_config:
            case CallConfig.ALL:
                return wrapped_handler
            case CallConfig.CALL | CallConfig.CREATE:
                return Seq(
                    Assert(
                        cast(
                            Expr, self.clear_state.call_config.condition_under_config()
                        )
                    ),
                    wrapped_handler,
                )
            case _:
                raise TealInternalError(
                    f"Unexpected CallConfig: {str(self.clear_state.call_config)}"
                )


BareCallActions.__module__ = "pyteal"


@dataclass(frozen=True)
class CondNode:
    condition: Expr
    branch: Expr


CondNode.__module__ = "pyteal"


@dataclass
class ASTBuilder:
    conditions_n_branches: list[CondNode] = field(default_factory=list)

    @staticmethod
    def wrap_handler(
        is_method_call: bool, handler: ABIReturnSubroutine | SubroutineFnWrapper | Expr
    ) -> Expr:
        """This is a helper function that handles transaction arguments passing in bare-app-call/abi-method handlers.

        If `is_method_call` is True, then it can only be `ABIReturnSubroutine`,
        otherwise:
            - both `ABIReturnSubroutine` and `Subroutine` takes 0 argument on the stack.
            - all three cases have none (or void) type.

        On ABI method case, if the ABI method has more than 15 args, this function manages to de-tuple
        the last (16-th) Txn app-arg into a list of ABI method arguments, and pass in to the ABI method.

        Args:
            is_method_call: a boolean value that specify if the handler is an ABI method.
            handler: an `ABIReturnSubroutine`, or `SubroutineFnWrapper` (for `Subroutine` case), or an `Expr`.
        Returns:
            Expr:
                - for bare-appcall it returns an expression that the handler takes no txn arg and Approve
                - for abi-method it returns the txn args correctly decomposed into ABI variables,
                  passed in ABIReturnSubroutine and logged, then approve.
        """
        if not is_method_call:
            match handler:
                case Expr():
                    if handler.type_of() != TealType.none:
                        raise TealInputError(
                            f"bare appcall handler should be TealType.none not {handler.type_of()}."
                        )
                    return handler if handler.has_return() else Seq(handler, Approve())
                case SubroutineFnWrapper():
                    if handler.type_of() != TealType.none:
                        raise TealInputError(
                            f"subroutine call should be returning TealType.none not {handler.type_of()}."
                        )
                    if handler.subroutine.argument_count() != 0:
                        raise TealInputError(
                            f"subroutine call should take 0 arg for bare-app call. "
                            f"this subroutine takes {handler.subroutine.argument_count()}."
                        )
                    return Seq(handler(), Approve())
                case ABIReturnSubroutine():
                    if handler.type_of() != "void":
                        raise TealInputError(
                            f"abi-returning subroutine call should be returning void not {handler.type_of()}."
                        )
                    if handler.subroutine.argument_count() != 0:
                        raise TealInputError(
                            f"abi-returning subroutine call should take 0 arg for bare-app call. "
                            f"this abi-returning subroutine takes {handler.subroutine.argument_count()}."
                        )
                    return Seq(cast(Expr, handler()), Approve())
                case _:
                    raise TealInputError(
                        "bare appcall can only accept: none type Expr, or Subroutine/ABIReturnSubroutine with none return and no arg"
                    )
        else:
            if not isinstance(handler, ABIReturnSubroutine):
                raise TealInputError(
                    f"method call should be only registering ABIReturnSubroutine, got {type(handler)}."
                )
            if not handler.is_abi_routable():
                raise TealInputError(
                    f"method call ABIReturnSubroutine is not routable "
                    f"got {handler.subroutine.argument_count()} args with {len(handler.subroutine.abi_args)} ABI args."
                )

            # All subroutine args types
            arg_type_specs = cast(
                list[abi.TypeSpec], handler.subroutine.expected_arg_types
            )

            # All subroutine arg values, initialize here and use below instead of
            # creating new instances on the fly so we dont have to think about splicing
            # back in the transaction types
            arg_vals = [typespec.new_instance() for typespec in arg_type_specs]

            # Only args that appear in app args
            app_arg_vals: list[abi.BaseType] = [
                ats for ats in arg_vals if not isinstance(ats, abi.Transaction)
            ]

            # assign to a var here since we modify app_arg_vals later
            tuplify = len(app_arg_vals) > METHOD_ARG_NUM_CUTOFF

            # only transaction args (these are omitted from app args)
            txn_arg_vals: list[abi.BaseType] = [
                ats for ats in arg_vals if isinstance(ats, abi.Transaction)
<<<<<<< HEAD
            ]

            # Tuple-ify any app args after the limit
            if tuplify:
                last_arg_specs_grouped: list[abi.TypeSpec] = [
                    t.type_spec() for t in app_arg_vals[METHOD_ARG_NUM_CUTOFF - 1 :]
                ]
                app_arg_vals = app_arg_vals[: METHOD_ARG_NUM_CUTOFF - 1]
                last_arg_spec = abi.TupleTypeSpec(
                    *last_arg_specs_grouped
                ).new_instance()
                app_arg_vals.append(last_arg_spec)

            # decode app args
            decode_instructions: list[Expr] = [
                app_arg.decode(Txn.application_args[idx + 1])
                for idx, app_arg in enumerate(app_arg_vals)
            ]

=======
            ]

            # Tuple-ify any app args after the limit
            if tuplify:
                last_arg_specs_grouped: list[abi.TypeSpec] = [
                    t.type_spec() for t in app_arg_vals[METHOD_ARG_NUM_CUTOFF - 1 :]
                ]
                app_arg_vals = app_arg_vals[: METHOD_ARG_NUM_CUTOFF - 1]
                app_arg_vals.append(
                    abi.TupleTypeSpec(*last_arg_specs_grouped).new_instance()
                )

            # decode app args
            decode_instructions: list[Expr] = [
                app_arg.decode(Txn.application_args[idx + 1])
                for idx, app_arg in enumerate(app_arg_vals)
            ]

>>>>>>> 4d8ffabf
            # "decode" transaction types by setting the relative index
            if len(txn_arg_vals) > 0:
                txn_relative_pos = len(txn_arg_vals)
                txn_decode_instructions: list[Expr] = [
                    cast(abi.Transaction, arg_val).set(
                        Txn.group_index() - Int(txn_relative_pos - idx)
                    )
                    for idx, arg_val in enumerate(txn_arg_vals)
                ]

                decode_instructions += txn_decode_instructions

<<<<<<< HEAD
            if tuplify:
                tuple_abi_args: list[abi.BaseType] = arg_vals[
                    METHOD_ARG_NUM_CUTOFF - 1 :
                ]
                last_tuple_arg: abi.Tuple = cast(abi.Tuple, app_arg_vals[-1])
                de_tuple_instructions: list[Expr] = [
                    last_tuple_arg[idx].store_into(arg_val)
                    for idx, arg_val in enumerate(tuple_abi_args)
=======
            # de-tuplify into specific values using `store_into` on
            # each element of the tuple'd arguements
            if tuplify:
                tupled_abi_vals: list[abi.BaseType] = arg_vals[
                    METHOD_ARG_NUM_CUTOFF - 1 :
                ]
                tupled_arg: abi.Tuple = cast(abi.Tuple, app_arg_vals[-1])
                de_tuple_instructions: list[Expr] = [
                    tupled_arg[idx].store_into(arg_val)
                    for idx, arg_val in enumerate(tupled_abi_vals)
>>>>>>> 4d8ffabf
                ]
                decode_instructions += de_tuple_instructions

            # NOTE: does not have to have return, can be void method
            if handler.type_of() == "void":
                return Seq(
                    *decode_instructions,
                    cast(Expr, handler(*arg_vals)),
                    Approve(),
                )
            else:
                output_temp: abi.BaseType = cast(
                    OutputKwArgInfo, handler.output_kwarg_info
                ).abi_type.new_instance()
                subroutine_call: abi.ReturnedValue = cast(
                    abi.ReturnedValue, handler(*arg_vals)
                )
                return Seq(
                    *decode_instructions,
                    subroutine_call.store_into(output_temp),
                    abi.MethodReturn(output_temp),
                    Approve(),
                )

    def add_method_to_ast(
        self, method_signature: str, cond: Expr | int, handler: ABIReturnSubroutine
    ) -> None:
        walk_in_cond = Txn.application_args[0] == MethodSignature(method_signature)
        match cond:
            case Expr():
                self.conditions_n_branches.append(
                    CondNode(
                        walk_in_cond,
                        Seq(Assert(cond), self.wrap_handler(True, handler)),
                    )
                )
            case 1:
                self.conditions_n_branches.append(
                    CondNode(walk_in_cond, self.wrap_handler(True, handler))
                )
            case 0:
                return
            case _:
                raise TealInputError("Invalid condition input for add_method_to_ast")

    def program_construction(self) -> Expr:
        if not self.conditions_n_branches:
            raise TealInputError("ABIRouter: Cannot build program with an empty AST")
        return Cond(*[[n.condition, n.branch] for n in self.conditions_n_branches])


class Router:
    """
    Class that help constructs:
    - a *Generalized* ARC-4 app's approval/clear-state programs
    - and a contract JSON object allowing for easily read and call methods in the contract

    *DISCLAIMER*: ABI-Router is still taking shape and is subject to backwards incompatible changes.

    * Based on feedback, the API and usage patterns are likely to change.
    * Expect migration issues.
    """

    def __init__(
        self,
        name: str,
        bare_calls: BareCallActions = None,
    ) -> None:
        """
        Args:
            name: the name of the smart contract, used in the JSON object.
            bare_calls: the bare app call registered for each on_completion.
        """

        self.name: str = name
        self.approval_ast = ASTBuilder()
        self.clear_state_ast = ASTBuilder()

        self.method_sig_to_selector: dict[str, bytes] = dict()
        self.method_selector_to_sig: dict[bytes, str] = dict()

        if bare_calls and not bare_calls.is_empty():
            bare_call_approval = bare_calls.approval_construction()
            if bare_call_approval:
                self.approval_ast.conditions_n_branches.append(
                    CondNode(
                        Txn.application_args.length() == Int(0),
                        cast(Expr, bare_call_approval),
                    )
                )
            bare_call_clear = bare_calls.clear_state_construction()
            if bare_call_clear:
                self.clear_state_ast.conditions_n_branches.append(
                    CondNode(
                        Txn.application_args.length() == Int(0),
                        cast(Expr, bare_call_clear),
                    )
                )

    def add_method_handler(
        self,
        method_call: ABIReturnSubroutine,
        overriding_name: str = None,
        method_config: MethodConfig = None,
    ) -> None:
        if not isinstance(method_call, ABIReturnSubroutine):
            raise TealInputError(
                "for adding method handler, must be ABIReturnSubroutine"
            )
        method_signature = method_call.method_signature(overriding_name)
        if method_config is None:
            method_config = MethodConfig(no_op=CallConfig.CALL)
        if method_config.is_never():
            raise TealInputError(
                f"registered method {method_signature} is never executed"
            )
        method_selector = encoding.checksum(bytes(method_signature, "utf-8"))[:4]

        if method_signature in self.method_sig_to_selector:
            raise TealInputError(f"re-registering method {method_signature} detected")
        if method_selector in self.method_selector_to_sig:
            raise TealInputError(
                f"re-registering method {method_signature} has hash collision "
                f"with {self.method_selector_to_sig[method_selector]}"
            )
        self.method_sig_to_selector[method_signature] = method_selector
        self.method_selector_to_sig[method_selector] = method_signature

        method_approval_cond = method_config.approval_cond()
        method_clear_state_cond = method_config.clear_state_cond()
        self.approval_ast.add_method_to_ast(
            method_signature, method_approval_cond, method_call
        )
        self.clear_state_ast.add_method_to_ast(
            method_signature, method_clear_state_cond, method_call
        )

    def method(
        self,
        func: Callable = None,
        /,
        *,
        name: str = None,
        no_op: CallConfig = None,
        opt_in: CallConfig = None,
        close_out: CallConfig = None,
        clear_state: CallConfig = None,
        update_application: CallConfig = None,
        delete_application: CallConfig = None,
    ):
        """
        A decorator style method registration by decorating over a python function,
        which is internally converted to ABIReturnSubroutine, and taking keyword arguments
        for each OnCompletes' `CallConfig`.

        NOTE:
            By default, all OnCompletes other than `NoOp` are set to `CallConfig.NEVER`,
            while `no_op` field is always `CALL`.
            If one wants to change `no_op`,  we need to change `no_op = CallConfig.ALL`,
            for example, as a decorator argument.
        """

        # we use `is None` extensively for CallConfig to distinguish 2 following cases
        # - None
        # - CallConfig.Never
        # both cases evaluate to False in if statement.
        def wrap(_func):
            wrapped_subroutine = ABIReturnSubroutine(_func)
            call_configs: MethodConfig
            if (
                no_op is None
                and opt_in is None
                and close_out is None
                and clear_state is None
                and update_application is None
                and delete_application is None
            ):
                call_configs = MethodConfig(no_op=CallConfig.CALL)
            else:

                def none_to_never(x: None | CallConfig):
                    return CallConfig.NEVER if x is None else x

                _no_op = none_to_never(no_op)
                _opt_in = none_to_never(opt_in)
                _close_out = none_to_never(close_out)
                _clear_state = none_to_never(clear_state)
                _update_app = none_to_never(update_application)
                _delete_app = none_to_never(delete_application)

                call_configs = MethodConfig(
                    no_op=_no_op,
                    opt_in=_opt_in,
                    close_out=_close_out,
                    clear_state=_clear_state,
                    update_application=_update_app,
                    delete_application=_delete_app,
                )
            self.add_method_handler(wrapped_subroutine, name, call_configs)

        if not func:
            return wrap
        return wrap(func)

    def contract_construct(self) -> sdk_abi.Contract:
        """A helper function in constructing contract JSON object.

        It takes out the method signatures from approval program `ProgramNode`'s,
        and constructs an `Contract` object.

        Returns:
            contract: a dictified `Contract` object constructed from
                approval program's method signatures and `self.name`.
        """
        method_collections = [
            sdk_abi.Method.from_signature(sig)
            for sig in self.method_sig_to_selector
            if isinstance(sig, str)
        ]
        return sdk_abi.Contract(self.name, method_collections)

    def build_program(self) -> tuple[Expr, Expr, sdk_abi.Contract]:
        """
        Constructs ASTs for approval and clear-state programs from the registered methods in the router,
        also generates a JSON object of contract to allow client read and call the methods easily.

        Returns:
            approval_program: AST for approval program
            clear_state_program: AST for clear-state program
            contract: JSON object of contract to allow client start off-chain call
        """
        return (
            self.approval_ast.program_construction(),
            self.clear_state_ast.program_construction(),
            self.contract_construct(),
        )

    def compile_program(
        self,
        *,
        version: int = DEFAULT_TEAL_VERSION,
        assemble_constants: bool = False,
        optimize: OptimizeOptions = None,
    ) -> tuple[str, str, sdk_abi.Contract]:
        """
        Combining `build_program` and `compileTeal`, compiles built Approval and ClearState programs
        and returns Contract JSON object for off-chain calling.

        Returns:
            approval_program: compiled approval program
            clear_state_program: compiled clear-state program
            contract: JSON object of contract to allow client start off-chain call
        """
        ap, csp, contract = self.build_program()
        ap_compiled = compileTeal(
            ap,
            Mode.Application,
            version=version,
            assembleConstants=assemble_constants,
            optimize=optimize,
        )
        csp_compiled = compileTeal(
            csp,
            Mode.Application,
            version=version,
            assembleConstants=assemble_constants,
            optimize=optimize,
        )
        return ap_compiled, csp_compiled, contract


Router.__module__ = "pyteal"<|MERGE_RESOLUTION|>--- conflicted
+++ resolved
@@ -360,27 +360,6 @@
             # only transaction args (these are omitted from app args)
             txn_arg_vals: list[abi.BaseType] = [
                 ats for ats in arg_vals if isinstance(ats, abi.Transaction)
-<<<<<<< HEAD
-            ]
-
-            # Tuple-ify any app args after the limit
-            if tuplify:
-                last_arg_specs_grouped: list[abi.TypeSpec] = [
-                    t.type_spec() for t in app_arg_vals[METHOD_ARG_NUM_CUTOFF - 1 :]
-                ]
-                app_arg_vals = app_arg_vals[: METHOD_ARG_NUM_CUTOFF - 1]
-                last_arg_spec = abi.TupleTypeSpec(
-                    *last_arg_specs_grouped
-                ).new_instance()
-                app_arg_vals.append(last_arg_spec)
-
-            # decode app args
-            decode_instructions: list[Expr] = [
-                app_arg.decode(Txn.application_args[idx + 1])
-                for idx, app_arg in enumerate(app_arg_vals)
-            ]
-
-=======
             ]
 
             # Tuple-ify any app args after the limit
@@ -399,7 +378,6 @@
                 for idx, app_arg in enumerate(app_arg_vals)
             ]
 
->>>>>>> 4d8ffabf
             # "decode" transaction types by setting the relative index
             if len(txn_arg_vals) > 0:
                 txn_relative_pos = len(txn_arg_vals)
@@ -412,16 +390,6 @@
 
                 decode_instructions += txn_decode_instructions
 
-<<<<<<< HEAD
-            if tuplify:
-                tuple_abi_args: list[abi.BaseType] = arg_vals[
-                    METHOD_ARG_NUM_CUTOFF - 1 :
-                ]
-                last_tuple_arg: abi.Tuple = cast(abi.Tuple, app_arg_vals[-1])
-                de_tuple_instructions: list[Expr] = [
-                    last_tuple_arg[idx].store_into(arg_val)
-                    for idx, arg_val in enumerate(tuple_abi_args)
-=======
             # de-tuplify into specific values using `store_into` on
             # each element of the tuple'd arguements
             if tuplify:
@@ -432,7 +400,6 @@
                 de_tuple_instructions: list[Expr] = [
                     tupled_arg[idx].store_into(arg_val)
                     for idx, arg_val in enumerate(tupled_abi_vals)
->>>>>>> 4d8ffabf
                 ]
                 decode_instructions += de_tuple_instructions
 
