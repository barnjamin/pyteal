from dataclasses import dataclass, field, fields, astuple
from typing import cast, Optional, Callable
from enum import IntFlag

from algosdk import abi as sdk_abi
from algosdk import encoding
from pyteal.ast.abi.transaction import TransactionTypeSpec
from pyteal.ast.global_ import Global

from pyteal.config import METHOD_ARG_NUM_CUTOFF
from pyteal.errors import TealInputError, TealInternalError
from pyteal.types import TealType
from pyteal.compiler.compiler import compileTeal, DEFAULT_TEAL_VERSION, OptimizeOptions
from pyteal.ir.ops import Mode

from pyteal.ast import abi
from pyteal.ast.subroutine import (
    OutputKwArgInfo,
    SubroutineFnWrapper,
    ABIReturnSubroutine,
)
from pyteal.ast.assert_ import Assert
from pyteal.ast.cond import Cond
from pyteal.ast.expr import Expr
from pyteal.ast.app import OnComplete, EnumInt
from pyteal.ast.int import Int
from pyteal.ast.seq import Seq
from pyteal.ast.methodsig import MethodSignature
from pyteal.ast.naryexpr import And, Or
from pyteal.ast.txn import Txn
from pyteal.ast.return_ import Approve


class CallConfig(IntFlag):
    """
    CallConfig: a "bitset"-like class for more fine-grained control over
    `call or create` for a method about an OnComplete case.

    This enumeration class allows for specifying one of the four following cases:
    - CALL
    - CREATE
    - ALL
    - NEVER
    for a method call on one on_complete case.
    """

    NEVER = 0
    CALL = 1
    CREATE = 2
    ALL = 3

    def condition_under_config(self) -> Expr | int:
        match self:
            case CallConfig.NEVER:
                return 0
            case CallConfig.CALL:
                return Txn.application_id() != Int(0)
            case CallConfig.CREATE:
                return Txn.application_id() == Int(0)
            case CallConfig.ALL:
                return 1
            case _:
                raise TealInternalError(f"unexpected CallConfig {self}")


CallConfig.__module__ = "pyteal"


@dataclass(frozen=True)
class MethodConfig:
    """
    MethodConfig keep track of one method's CallConfigs for all OnComplete cases.

    The `MethodConfig` implementation generalized contract method call such that the registered
    method call is paired with certain OnCompletion conditions and creation conditions.
    """

    no_op: CallConfig = field(kw_only=True, default=CallConfig.CALL)
    opt_in: CallConfig = field(kw_only=True, default=CallConfig.NEVER)
    close_out: CallConfig = field(kw_only=True, default=CallConfig.NEVER)
    clear_state: CallConfig = field(kw_only=True, default=CallConfig.NEVER)
    update_application: CallConfig = field(kw_only=True, default=CallConfig.NEVER)
    delete_application: CallConfig = field(kw_only=True, default=CallConfig.NEVER)

    def is_never(self) -> bool:
        return all(map(lambda cc: cc == CallConfig.NEVER, astuple(self)))

    @classmethod
    def arc4_compliant(cls):
        return cls(
            no_op=CallConfig.ALL,
            opt_in=CallConfig.ALL,
            close_out=CallConfig.ALL,
            clear_state=CallConfig.ALL,
            update_application=CallConfig.ALL,
            delete_application=CallConfig.ALL,
        )

    def is_arc4_compliant(self) -> bool:
        return self == self.arc4_compliant()

    def approval_cond(self) -> Expr | int:
        config_oc_pairs: list[tuple[CallConfig, EnumInt]] = [
            (self.no_op, OnComplete.NoOp),
            (self.opt_in, OnComplete.OptIn),
            (self.close_out, OnComplete.CloseOut),
            (self.update_application, OnComplete.UpdateApplication),
            (self.delete_application, OnComplete.DeleteApplication),
        ]
        if all(config == CallConfig.NEVER for config, _ in config_oc_pairs):
            return 0
        elif all(config == CallConfig.ALL for config, _ in config_oc_pairs):
            return 1
        else:
            cond_list = []
            for config, oc in config_oc_pairs:
                config_cond = config.condition_under_config()
                match config_cond:
                    case Expr():
                        cond_list.append(And(Txn.on_completion() == oc, config_cond))
                    case 1:
                        cond_list.append(Txn.on_completion() == oc)
                    case 0:
                        continue
                    case _:
                        raise TealInternalError(
                            f"unexpected condition_under_config: {config_cond}"
                        )
            return Or(*cond_list)

    def clear_state_cond(self) -> Expr | int:
        return self.clear_state.condition_under_config()


@dataclass(frozen=True)
class OnCompleteAction:
    """
    OnComplete Action, registers bare calls to one single OnCompletion case.
    """

    action: Optional[Expr | SubroutineFnWrapper | ABIReturnSubroutine] = field(
        kw_only=True, default=None
    )
    call_config: CallConfig = field(kw_only=True, default=CallConfig.NEVER)

    def __post_init__(self):
        if bool(self.call_config) ^ bool(self.action):
            raise TealInputError(
                f"action {self.action} and call_config {str(self.call_config)} contradicts"
            )

    @staticmethod
    def never() -> "OnCompleteAction":
        return OnCompleteAction()

    @staticmethod
    def create_only(
        f: Expr | SubroutineFnWrapper | ABIReturnSubroutine,
    ) -> "OnCompleteAction":
        return OnCompleteAction(action=f, call_config=CallConfig.CREATE)

    @staticmethod
    def call_only(
        f: Expr | SubroutineFnWrapper | ABIReturnSubroutine,
    ) -> "OnCompleteAction":
        return OnCompleteAction(action=f, call_config=CallConfig.CALL)

    @staticmethod
    def always(
        f: Expr | SubroutineFnWrapper | ABIReturnSubroutine,
    ) -> "OnCompleteAction":
        return OnCompleteAction(action=f, call_config=CallConfig.ALL)

    def is_empty(self) -> bool:
        return not self.action and self.call_config == CallConfig.NEVER


OnCompleteAction.__module__ = "pyteal"


@dataclass(frozen=True)
class BareCallActions:
    """
    BareCallActions keep track of bare-call registrations to all OnCompletion cases.
    """

    close_out: OnCompleteAction = field(kw_only=True, default=OnCompleteAction.never())
    clear_state: OnCompleteAction = field(
        kw_only=True, default=OnCompleteAction.never()
    )
    delete_application: OnCompleteAction = field(
        kw_only=True, default=OnCompleteAction.never()
    )
    no_op: OnCompleteAction = field(kw_only=True, default=OnCompleteAction.never())
    opt_in: OnCompleteAction = field(kw_only=True, default=OnCompleteAction.never())
    update_application: OnCompleteAction = field(
        kw_only=True, default=OnCompleteAction.never()
    )

    def is_empty(self) -> bool:
        for action_field in fields(self):
            action: OnCompleteAction = getattr(self, action_field.name)
            if not action.is_empty():
                return False
        return True

    def approval_construction(self) -> Optional[Expr]:
        oc_action_pair: list[tuple[EnumInt, OnCompleteAction]] = [
            (OnComplete.NoOp, self.no_op),
            (OnComplete.OptIn, self.opt_in),
            (OnComplete.CloseOut, self.close_out),
            (OnComplete.UpdateApplication, self.update_application),
            (OnComplete.DeleteApplication, self.delete_application),
        ]
        if all(oca.is_empty() for _, oca in oc_action_pair):
            return None
        conditions_n_branches: list[CondNode] = list()
        for oc, oca in oc_action_pair:
            if oca.is_empty():
                continue
            wrapped_handler = ASTBuilder.wrap_handler(
                False,
                cast(Expr | SubroutineFnWrapper | ABIReturnSubroutine, oca.action),
            )
            match oca.call_config:
                case CallConfig.ALL:
                    cond_body = wrapped_handler
                case CallConfig.CALL | CallConfig.CREATE:
                    cond_body = Seq(
                        Assert(cast(Expr, oca.call_config.condition_under_config())),
                        wrapped_handler,
                    )
                case _:
                    raise TealInternalError(
                        f"Unexpected CallConfig: {str(oca.call_config)}"
                    )
            conditions_n_branches.append(
                CondNode(
                    Txn.on_completion() == oc,
                    cond_body,
                )
            )
        return Cond(*[[n.condition, n.branch] for n in conditions_n_branches])

    def clear_state_construction(self) -> Optional[Expr]:
        if self.clear_state.is_empty():
            return None

        wrapped_handler = ASTBuilder.wrap_handler(
            False,
            cast(
                Expr | SubroutineFnWrapper | ABIReturnSubroutine,
                self.clear_state.action,
            ),
        )
        match self.clear_state.call_config:
            case CallConfig.ALL:
                return wrapped_handler
            case CallConfig.CALL | CallConfig.CREATE:
                return Seq(
                    Assert(
                        cast(
                            Expr, self.clear_state.call_config.condition_under_config()
                        )
                    ),
                    wrapped_handler,
                )
            case _:
                raise TealInternalError(
                    f"Unexpected CallConfig: {str(self.clear_state.call_config)}"
                )


BareCallActions.__module__ = "pyteal"


@dataclass(frozen=True)
class CondNode:
    condition: Expr
    branch: Expr


CondNode.__module__ = "pyteal"


@dataclass
class ASTBuilder:
    conditions_n_branches: list[CondNode] = field(default_factory=list)

    @staticmethod
    def wrap_handler(
        is_method_call: bool, handler: ABIReturnSubroutine | SubroutineFnWrapper | Expr
    ) -> Expr:
        """This is a helper function that handles transaction arguments passing in bare-app-call/abi-method handlers.

        If `is_method_call` is True, then it can only be `ABIReturnSubroutine`,
        otherwise:
            - both `ABIReturnSubroutine` and `Subroutine` takes 0 argument on the stack.
            - all three cases have none (or void) type.

        On ABI method case, if the ABI method has more than 15 args, this function manages to de-tuple
        the last (16-th) Txn app-arg into a list of ABI method arguments, and pass in to the ABI method.

        Args:
            is_method_call: a boolean value that specify if the handler is an ABI method.
            handler: an `ABIReturnSubroutine`, or `SubroutineFnWrapper` (for `Subroutine` case), or an `Expr`.
        Returns:
            Expr:
                - for bare-appcall it returns an expression that the handler takes no txn arg and Approve
                - for abi-method it returns the txn args correctly decomposed into ABI variables,
                  passed in ABIReturnSubroutine and logged, then approve.
        """
        if not is_method_call:
            match handler:
                case Expr():
                    if handler.type_of() != TealType.none:
                        raise TealInputError(
                            f"bare appcall handler should be TealType.none not {handler.type_of()}."
                        )
                    return handler if handler.has_return() else Seq(handler, Approve())
                case SubroutineFnWrapper():
                    if handler.type_of() != TealType.none:
                        raise TealInputError(
                            f"subroutine call should be returning TealType.none not {handler.type_of()}."
                        )
                    if handler.subroutine.argument_count() != 0:
                        raise TealInputError(
                            f"subroutine call should take 0 arg for bare-app call. "
                            f"this subroutine takes {handler.subroutine.argument_count()}."
                        )
                    return Seq(handler(), Approve())
                case ABIReturnSubroutine():
                    if handler.type_of() != "void":
                        raise TealInputError(
                            f"abi-returning subroutine call should be returning void not {handler.type_of()}."
                        )
                    if handler.subroutine.argument_count() != 0:
                        raise TealInputError(
                            f"abi-returning subroutine call should take 0 arg for bare-app call. "
                            f"this abi-returning subroutine takes {handler.subroutine.argument_count()}."
                        )
                    return Seq(cast(Expr, handler()), Approve())
                case _:
                    raise TealInputError(
                        "bare appcall can only accept: none type Expr, or Subroutine/ABIReturnSubroutine with none return and no arg"
                    )
        else:
            if not isinstance(handler, ABIReturnSubroutine):
                raise TealInputError(
                    f"method call should be only registering ABIReturnSubroutine, got {type(handler)}."
                )
            if not handler.is_abi_routable():
                raise TealInputError(
                    f"method call ABIReturnSubroutine is not routable "
                    f"got {handler.subroutine.argument_count()} args with {len(handler.subroutine.abi_args)} ABI args."
                )

            all_arg_type_specs = cast(
                list[abi.TypeSpec], handler.subroutine.expected_arg_types
            )
<<<<<<< HEAD

            arg_type_specs = [
                ats
                for ats in all_arg_type_specs
                if not isinstance(ats, abi.TransactionTypeSpec)
            ]

            if len(arg_type_specs) > METHOD_ARG_NUM_LIMIT:
                last_arg_specs_grouped = arg_type_specs[METHOD_ARG_NUM_LIMIT - 1 :]
                arg_type_specs = arg_type_specs[: METHOD_ARG_NUM_LIMIT - 1]
=======
            if handler.subroutine.argument_count() > METHOD_ARG_NUM_CUTOFF:
                last_arg_specs_grouped = arg_type_specs[METHOD_ARG_NUM_CUTOFF - 1 :]
                arg_type_specs = arg_type_specs[: METHOD_ARG_NUM_CUTOFF - 1]
>>>>>>> b87f1faa
                last_arg_spec = abi.TupleTypeSpec(*last_arg_specs_grouped)
                arg_type_specs.append(last_arg_spec)

            arg_abi_vars: list[abi.BaseType] = [
                type_spec.new_instance() for type_spec in all_arg_type_specs
            ]

<<<<<<< HEAD
            # The number of transaction args is derived from subtracting
            # the filtered list from the full list, MAY break if we add
            # more filters for things that may be specified in args but not
            # parsed in app_args array
            txn_cnt = len(all_arg_type_specs) - len(arg_type_specs)

            decode_instructions: list[Expr] = []
            for i in range(len(arg_abi_vars)):
                if isinstance(all_arg_type_specs[i], abi.TransactionTypeSpec):
                    decode_instructions.append(
                        cast(abi.Transaction, arg_abi_vars[i]).set(
                            Global.group_size() - txn_cnt
                        )
                    )
                    txn_cnt -= 1
                else:
                    decode_instructions.append(
                        arg_abi_vars[i].decode(Txn.application_args[i + 1])
                    )

            if len(arg_type_specs) > METHOD_ARG_NUM_LIMIT:
=======
            if handler.subroutine.argument_count() > METHOD_ARG_NUM_CUTOFF:
>>>>>>> b87f1faa
                tuple_arg_type_specs: list[abi.TypeSpec] = cast(
                    list[abi.TypeSpec],
                    handler.subroutine.expected_arg_types[METHOD_ARG_NUM_CUTOFF - 1 :],
                )
                tuple_abi_args: list[abi.BaseType] = [
                    t_arg_ts.new_instance() for t_arg_ts in tuple_arg_type_specs
                ]
                last_tuple_arg: abi.Tuple = cast(abi.Tuple, arg_abi_vars[-1])
                de_tuple_instructions: list[Expr] = [
                    last_tuple_arg[i].store_into(tuple_abi_args[i])
                    for i in range(len(tuple_arg_type_specs))
                ]
                decode_instructions += de_tuple_instructions
                arg_abi_vars = arg_abi_vars[:-1] + tuple_abi_args

            # NOTE: does not have to have return, can be void method
            if handler.type_of() == "void":
                return Seq(
                    *decode_instructions,
                    cast(Expr, handler(*arg_abi_vars)),
                    Approve(),
                )
            else:
                output_temp: abi.BaseType = cast(
                    OutputKwArgInfo, handler.output_kwarg_info
                ).abi_type.new_instance()
                subroutine_call: abi.ReturnedValue = cast(
                    abi.ReturnedValue, handler(*arg_abi_vars)
                )
                return Seq(
                    *decode_instructions,
                    subroutine_call.store_into(output_temp),
                    abi.MethodReturn(output_temp),
                    Approve(),
                )

    def add_method_to_ast(
        self, method_signature: str, cond: Expr | int, handler: ABIReturnSubroutine
    ) -> None:
        walk_in_cond = Txn.application_args[0] == MethodSignature(method_signature)
        match cond:
            case Expr():
                self.conditions_n_branches.append(
                    CondNode(
                        walk_in_cond,
                        Seq(Assert(cond), self.wrap_handler(True, handler)),
                    )
                )
            case 1:
                self.conditions_n_branches.append(
                    CondNode(walk_in_cond, self.wrap_handler(True, handler))
                )
            case 0:
                return
            case _:
                raise TealInputError("Invalid condition input for add_method_to_ast")

    def program_construction(self) -> Expr:
        if not self.conditions_n_branches:
            raise TealInputError("ABIRouter: Cannot build program with an empty AST")
        return Cond(*[[n.condition, n.branch] for n in self.conditions_n_branches])


class Router:
    """
    Class that help constructs:
    - a *Generalized* ARC-4 app's approval/clear-state programs
    - and a contract JSON object allowing for easily read and call methods in the contract

    *DISCLAIMER*: ABI-Router is still taking shape and is subject to backwards incompatible changes.

    * Based on feedback, the API and usage patterns are likely to change.
    * Expect migration issues.
    """

    def __init__(
        self,
        name: str,
        bare_calls: BareCallActions = None,
    ) -> None:
        """
        Args:
            name: the name of the smart contract, used in the JSON object.
            bare_calls: the bare app call registered for each on_completion.
        """

        self.name: str = name
        self.approval_ast = ASTBuilder()
        self.clear_state_ast = ASTBuilder()

        self.method_sig_to_selector: dict[str, bytes] = dict()
        self.method_selector_to_sig: dict[bytes, str] = dict()

        if bare_calls and not bare_calls.is_empty():
            bare_call_approval = bare_calls.approval_construction()
            if bare_call_approval:
                self.approval_ast.conditions_n_branches.append(
                    CondNode(
                        Txn.application_args.length() == Int(0),
                        cast(Expr, bare_call_approval),
                    )
                )
            bare_call_clear = bare_calls.clear_state_construction()
            if bare_call_clear:
                self.clear_state_ast.conditions_n_branches.append(
                    CondNode(
                        Txn.application_args.length() == Int(0),
                        cast(Expr, bare_call_clear),
                    )
                )

    def add_method_handler(
        self,
        method_call: ABIReturnSubroutine,
        overriding_name: str = None,
        method_config: MethodConfig = MethodConfig(),
    ) -> None:
        if not isinstance(method_call, ABIReturnSubroutine):
            raise TealInputError(
                "for adding method handler, must be ABIReturnSubroutine"
            )
        method_signature = method_call.method_signature(overriding_name)
        if method_config.is_never():
            raise TealInputError(
                f"registered method {method_signature} is never executed"
            )
        method_selector = encoding.checksum(bytes(method_signature, "utf-8"))[:4]

        if method_signature in self.method_sig_to_selector:
            raise TealInputError(f"re-registering method {method_signature} detected")
        if method_selector in self.method_selector_to_sig:
            raise TealInputError(
                f"re-registering method {method_signature} has hash collision "
                f"with {self.method_selector_to_sig[method_selector]}"
            )
        self.method_sig_to_selector[method_signature] = method_selector
        self.method_selector_to_sig[method_selector] = method_signature

        if method_config.is_arc4_compliant():
            self.approval_ast.add_method_to_ast(method_signature, 1, method_call)
            self.clear_state_ast.add_method_to_ast(method_signature, 1, method_call)
            return

        method_approval_cond = method_config.approval_cond()
        method_clear_state_cond = method_config.clear_state_cond()
        self.approval_ast.add_method_to_ast(
            method_signature, method_approval_cond, method_call
        )
        self.clear_state_ast.add_method_to_ast(
            method_signature, method_clear_state_cond, method_call
        )

    def method(
        self,
        func: Callable = None,
        /,
        *,
        name: str = None,
        no_op: CallConfig = CallConfig.CALL,
        opt_in: CallConfig = CallConfig.NEVER,
        close_out: CallConfig = CallConfig.NEVER,
        clear_state: CallConfig = CallConfig.NEVER,
        update_application: CallConfig = CallConfig.NEVER,
        delete_application: CallConfig = CallConfig.NEVER,
    ):
        """
        A decorator style method registration by decorating over a python function,
        which is internally converted to ABIReturnSubroutine, and taking keyword arguments
        for each OnCompletes' `CallConfig`.

        NOTE:
            By default, all OnCompletes other than `NoOp` are set to `CallConfig.NEVER`,
            while `no_op` field is always `CALL`.
            If one wants to change `no_op`,  we need to change `no_op = CallConfig.ALL`,
            for example, as a decorator argument.
        """

        def wrap(_func):
            wrapped_subroutine = ABIReturnSubroutine(_func)
            call_configs = MethodConfig(
                no_op=no_op,
                opt_in=opt_in,
                close_out=close_out,
                clear_state=clear_state,
                update_application=update_application,
                delete_application=delete_application,
            )
            self.add_method_handler(wrapped_subroutine, name, call_configs)

        if not func:
            return wrap
        return wrap(func)

    def contract_construct(self) -> sdk_abi.Contract:
        """A helper function in constructing contract JSON object.

        It takes out the method signatures from approval program `ProgramNode`'s,
        and constructs an `Contract` object.

        Returns:
            contract: a dictified `Contract` object constructed from
                approval program's method signatures and `self.name`.
        """
        method_collections = [
            sdk_abi.Method.from_signature(sig)
            for sig in self.method_sig_to_selector
            if isinstance(sig, str)
        ]
        return sdk_abi.Contract(self.name, method_collections)

    def build_program(self) -> tuple[Expr, Expr, sdk_abi.Contract]:
        """
        Constructs ASTs for approval and clear-state programs from the registered methods in the router,
        also generates a JSON object of contract to allow client read and call the methods easily.

        Returns:
            approval_program: AST for approval program
            clear_state_program: AST for clear-state program
            contract: JSON object of contract to allow client start off-chain call
        """
        return (
            self.approval_ast.program_construction(),
            self.clear_state_ast.program_construction(),
            self.contract_construct(),
        )

    def compile_program(
        self,
        *,
        version: int = DEFAULT_TEAL_VERSION,
        assemble_constants: bool = False,
        optimize: OptimizeOptions = None,
    ) -> tuple[str, str, sdk_abi.Contract]:
        """
        Combining `build_program` and `compileTeal`, compiles built Approval and ClearState programs
        and returns Contract JSON object for off-chain calling.

        Returns:
            approval_program: compiled approval program
            clear_state_program: compiled clear-state program
            contract: JSON object of contract to allow client start off-chain call
        """
        ap, csp, contract = self.build_program()
        ap_compiled = compileTeal(
            ap,
            Mode.Application,
            version=version,
            assembleConstants=assemble_constants,
            optimize=optimize,
        )
        csp_compiled = compileTeal(
            csp,
            Mode.Application,
            version=version,
            assembleConstants=assemble_constants,
            optimize=optimize,
        )
        return ap_compiled, csp_compiled, contract


Router.__module__ = "pyteal"<|MERGE_RESOLUTION|>--- conflicted
+++ resolved
@@ -358,7 +358,6 @@
             all_arg_type_specs = cast(
                 list[abi.TypeSpec], handler.subroutine.expected_arg_types
             )
-<<<<<<< HEAD
 
             arg_type_specs = [
                 ats
@@ -366,14 +365,9 @@
                 if not isinstance(ats, abi.TransactionTypeSpec)
             ]
 
-            if len(arg_type_specs) > METHOD_ARG_NUM_LIMIT:
-                last_arg_specs_grouped = arg_type_specs[METHOD_ARG_NUM_LIMIT - 1 :]
-                arg_type_specs = arg_type_specs[: METHOD_ARG_NUM_LIMIT - 1]
-=======
-            if handler.subroutine.argument_count() > METHOD_ARG_NUM_CUTOFF:
+            if len(arg_type_specs) > METHOD_ARG_NUM_CUTOFF:
                 last_arg_specs_grouped = arg_type_specs[METHOD_ARG_NUM_CUTOFF - 1 :]
                 arg_type_specs = arg_type_specs[: METHOD_ARG_NUM_CUTOFF - 1]
->>>>>>> b87f1faa
                 last_arg_spec = abi.TupleTypeSpec(*last_arg_specs_grouped)
                 arg_type_specs.append(last_arg_spec)
 
@@ -381,7 +375,6 @@
                 type_spec.new_instance() for type_spec in all_arg_type_specs
             ]
 
-<<<<<<< HEAD
             # The number of transaction args is derived from subtracting
             # the filtered list from the full list, MAY break if we add
             # more filters for things that may be specified in args but not
@@ -402,10 +395,7 @@
                         arg_abi_vars[i].decode(Txn.application_args[i + 1])
                     )
 
-            if len(arg_type_specs) > METHOD_ARG_NUM_LIMIT:
-=======
-            if handler.subroutine.argument_count() > METHOD_ARG_NUM_CUTOFF:
->>>>>>> b87f1faa
+            if len(arg_type_specs) > METHOD_ARG_NUM_CUTOFF:
                 tuple_arg_type_specs: list[abi.TypeSpec] = cast(
                     list[abi.TypeSpec],
                     handler.subroutine.expected_arg_types[METHOD_ARG_NUM_CUTOFF - 1 :],
