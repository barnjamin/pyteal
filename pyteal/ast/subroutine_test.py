from typing import List, Literal
import pytest

import pyteal as pt
from .subroutine import evaluateSubroutine

options = pt.CompileOptions(version=4)


def test_subroutine_definition():
    def fn0Args():
        return pt.Return()

    def fn1Args(a1):
        return pt.Return()

    def fn2Args(a1, a2):
        return pt.Return()

    def fn10Args(a1, a2, a3, a4, a5, a6, a7, a8, a9, a10):
        return pt.Return()

    lam0Args = lambda: pt.Return()  # noqa: E731
    lam1Args = lambda a1: pt.Return()  # noqa: E731
    lam2Args = lambda a1, a2: pt.Return()  # noqa: E731
    lam10Args = (
        lambda a1, a2, a3, a4, a5, a6, a7, a8, a9, a10: pt.Return()
    )  # noqa: E731

    def fnWithExprAnnotations(a: pt.Expr, b: pt.Expr) -> pt.Expr:
        return pt.Return()

    def fnWithOnlyReturnExprAnnotations(a, b) -> pt.Expr:
        return pt.Return()

    def fnWithOnlyArgExprAnnotations(a: pt.Expr, b: pt.Expr):
        return pt.Return()

    def fnWithPartialExprAnnotations(a, b: pt.Expr) -> pt.Expr:
        return pt.Return()

    cases = (
        (fn0Args, 0, "fn0Args"),
        (fn1Args, 1, "fn1Args"),
        (fn2Args, 2, "fn2Args"),
        (fn10Args, 10, "fn10Args"),
        (lam0Args, 0, "<lambda>"),
        (lam1Args, 1, "<lambda>"),
        (lam2Args, 2, "<lambda>"),
        (lam10Args, 10, "<lambda>"),
        (fnWithExprAnnotations, 2, "fnWithExprAnnotations"),
        (fnWithOnlyReturnExprAnnotations, 2, "fnWithOnlyReturnExprAnnotations"),
        (fnWithOnlyArgExprAnnotations, 2, "fnWithOnlyArgExprAnnotations"),
        (fnWithPartialExprAnnotations, 2, "fnWithPartialExprAnnotations"),
    )

    for (fn, numArgs, name) in cases:
        definition = pt.SubroutineDefinition(fn, pt.TealType.none)
        assert definition.argumentCount() == numArgs
        assert definition.name() == name

        if numArgs > 0:
            with pytest.raises(pt.TealInputError):
                definition.invoke([pt.Int(1)] * (numArgs - 1))

        with pytest.raises(pt.TealInputError):
            definition.invoke([pt.Int(1)] * (numArgs + 1))

        if numArgs > 0:
            with pytest.raises(pt.TealInputError):
                definition.invoke([1] * numArgs)

        args = [pt.Int(1)] * numArgs
        invocation = definition.invoke(args)
        assert isinstance(invocation, pt.SubroutineCall)
        assert invocation.subroutine is definition
        assert invocation.args == args


def test_subroutine_invocation_param_types():
    def fnWithNoAnnotations(a, b):
        return pt.Return()
<<<<<<< HEAD

    def fnWithExprAnnotations(a: pt.Expr, b: pt.Expr) -> pt.Expr:
        return pt.Return()

    def fnWithSVAnnotations(a: pt.ScratchVar, b: pt.ScratchVar):
        return pt.Return()

    def fnWithMixedAnns1(a: pt.ScratchVar, b: pt.Expr) -> pt.Expr:
        return pt.Return()

    def fnWithMixedAnns2(a: pt.ScratchVar, b) -> pt.Expr:
        return pt.Return()

    def fnWithMixedAnns3(a: pt.Expr, b: pt.ScratchVar):
        return pt.Return()

    sv = pt.ScratchVar()
    x = pt.Int(42)
    s = pt.Bytes("hello")
=======

    def fnWithExprAnnotations(a: pt.Expr, b: pt.Expr) -> pt.Expr:
        return pt.Return()

    def fnWithSVAnnotations(a: pt.ScratchVar, b: pt.ScratchVar):
        return pt.Return()

    def fnWithABIAnnotations(
        a: pt.abi.Byte,
        b: pt.abi.StaticArray[pt.abi.Uint32, Literal[10]],
        c: pt.abi.DynamicArray[pt.abi.Bool],
    ):
        return pt.Return()

    def fnWithMixedAnns1(a: pt.ScratchVar, b: pt.Expr) -> pt.Expr:
        return pt.Return()

    def fnWithMixedAnns2(a: pt.ScratchVar, b) -> pt.Expr:
        return pt.Return()

    def fnWithMixedAnns3(a: pt.Expr, b: pt.ScratchVar):
        return pt.Return()

    def fnWithMixedAnns4(a: pt.ScratchVar, b, c: pt.abi.Uint16) -> pt.Expr:
        return pt.Return()

    sv = pt.ScratchVar()
    x = pt.Int(42)
    s = pt.Bytes("hello")
    av_u16 = pt.abi.Uint16()
    av_bool_dym_arr = pt.abi.DynamicArray(pt.abi.BoolTypeSpec())
    av_u32_static_arr = pt.abi.StaticArray(pt.abi.Uint32TypeSpec(), 10)
    av_bool = pt.abi.Bool()
    av_byte = pt.abi.Byte()

>>>>>>> 6889c600
    cases = [
        ("vanilla 1", fnWithNoAnnotations, [x, s], None),
        ("vanilla 2", fnWithNoAnnotations, [x, x], None),
        ("vanilla no sv's allowed 1", fnWithNoAnnotations, [x, sv], pt.TealInputError),
        ("exprs 1", fnWithExprAnnotations, [x, s], None),
        ("exprs 2", fnWithExprAnnotations, [x, x], None),
        ("exprs no sv's allowed 1", fnWithExprAnnotations, [x, sv], pt.TealInputError),
        ("all sv's 1", fnWithSVAnnotations, [sv, sv], None),
        ("all sv's but strings", fnWithSVAnnotations, [s, s], pt.TealInputError),
        ("all sv's but ints", fnWithSVAnnotations, [x, x], pt.TealInputError),
<<<<<<< HEAD
=======
        (
            "all abi's 1",
            fnWithABIAnnotations,
            [av_byte, av_u32_static_arr, av_bool_dym_arr],
            None,
        ),
        (
            "all abi's but ints 1",
            fnWithABIAnnotations,
            [x, av_u32_static_arr, av_bool_dym_arr],
            pt.TealInputError,
        ),
        (
            "all abi's but ints 2",
            fnWithABIAnnotations,
            [x, av_u32_static_arr, x],
            pt.TealInputError,
        ),
        ("all abi's but ints 3", fnWithABIAnnotations, [x, x, x], pt.TealInputError),
        (
            "all abi's but sv's 1",
            fnWithABIAnnotations,
            [sv, av_u32_static_arr, av_bool_dym_arr],
            pt.TealInputError,
        ),
        (
            "all abi's but sv's 2",
            fnWithABIAnnotations,
            [av_byte, av_u32_static_arr, sv],
            pt.TealInputError,
        ),
        (
            "all abi's but sv's 3",
            fnWithABIAnnotations,
            [av_byte, sv, av_u32_static_arr],
            pt.TealInputError,
        ),
        (
            "all abi's but wrong typed 1",
            fnWithABIAnnotations,
            [av_u32_static_arr, av_u32_static_arr, av_bool_dym_arr],
            pt.TealInputError,
        ),
        (
            "all abi's but wrong typed 2",
            fnWithABIAnnotations,
            [av_bool, av_bool_dym_arr, av_u16],
            pt.TealInputError,
        ),
        (
            "all abi's but wrong typed 3",
            fnWithABIAnnotations,
            [av_u16, av_bool, av_byte],
            pt.TealInputError,
        ),
>>>>>>> 6889c600
        ("mixed1 copacetic", fnWithMixedAnns1, [sv, x], None),
        ("mixed1 flipped", fnWithMixedAnns1, [x, sv], pt.TealInputError),
        ("mixed1 missing the sv", fnWithMixedAnns1, [x, s], pt.TealInputError),
        ("mixed1 missing the non-sv", fnWithMixedAnns1, [sv, sv], pt.TealInputError),
        ("mixed2 copacetic", fnWithMixedAnns2, [sv, x], None),
        ("mixed2 flipped", fnWithMixedAnns2, [x, sv], pt.TealInputError),
        ("mixed2 missing the sv", fnWithMixedAnns2, [x, s], pt.TealInputError),
        ("mixed2 missing the non-sv", fnWithMixedAnns2, [sv, sv], pt.TealInputError),
        ("mixed3 copacetic", fnWithMixedAnns3, [s, sv], None),
        ("mixed3 flipped", fnWithMixedAnns3, [sv, x], pt.TealInputError),
        ("mixed3 missing the sv", fnWithMixedAnns3, [x, s], pt.TealInputError),
<<<<<<< HEAD
=======
        ("mixed anno", fnWithMixedAnns4, [sv, x, av_u16], None),
        (
            "mixed anno but wrong typed 1",
            fnWithMixedAnns4,
            [av_byte, x, av_u16],
            pt.TealInputError,
        ),
        (
            "mixed anno but wrong typed 2",
            fnWithMixedAnns4,
            [sv, av_byte, sv],
            pt.TealInputError,
        ),
        (
            "mixed anno but wrong typed 3",
            fnWithMixedAnns4,
            [sv, x, av_byte],
            pt.TealInputError,
        ),
>>>>>>> 6889c600
    ]
    for case_name, fn, args, err in cases:
        definition = pt.SubroutineDefinition(fn, pt.TealType.none)
        assert definition.argumentCount() == len(args), case_name
        assert definition.name() == fn.__name__, case_name

        if err is None:
            assert len(definition.by_ref_args) == len(
                [x for x in args if isinstance(x, pt.ScratchVar)]
            ), case_name

            invocation = definition.invoke(args)
            assert isinstance(invocation, pt.SubroutineCall), case_name
            assert invocation.subroutine is definition, case_name
            assert invocation.args == args, case_name
            assert invocation.has_return() is False, case_name

        else:
            try:
                with pytest.raises(err):
                    definition.invoke(args)
            except Exception as e:
                assert (
                    not e
                ), f"EXPECTED ERROR of type {err}. encountered unexpected error during invocation case <{case_name}>: {e}"


def test_subroutine_definition_invalid():
    def fnWithDefaults(a, b=None):
        return pt.Return()

    def fnWithKeywordArgs(a, *, b):
        return pt.Return()

    def fnWithVariableArgs(a, *b):
        return pt.Return()
<<<<<<< HEAD

    def fnWithNonExprReturnAnnotation(a, b) -> pt.TealType.uint64:
        return pt.Return()

    def fnWithNonExprParamAnnotation(a, b: pt.TealType.uint64):
        return pt.Return()

    def fnWithScratchVarSubclass(a, b: pt.DynamicScratchVar):
        return pt.Return()

    def fnReturningExprSubclass(a: pt.ScratchVar, b: pt.Expr) -> pt.Return:
        return pt.Return()

    def fnWithMixedAnns4AndBytesReturn(a: pt.Expr, b: pt.ScratchVar) -> pt.Bytes:
        return pt.Bytes("helo")
=======

    def fnWithNonExprReturnAnnotation(a, b) -> pt.TealType.uint64:
        return pt.Return()

    def fnWithNonExprParamAnnotation(a, b: pt.TealType.uint64):
        return pt.Return()

    def fnWithScratchVarSubclass(a, b: pt.DynamicScratchVar):
        return pt.Return()

    def fnReturningExprSubclass(a: pt.ScratchVar, b: pt.Expr) -> pt.Return:
        return pt.Return()

    def fnWithMixedAnns4AndBytesReturn(a: pt.Expr, b: pt.ScratchVar) -> pt.Bytes:
        return pt.Bytes("hello uwu")

    def fnWithMixedAnnsABIRet1(
        a: pt.Expr, b: pt.ScratchVar, c: pt.abi.Uint16
    ) -> pt.abi.StaticArray[pt.abi.Uint32, Literal[10]]:
        return pt.abi.StaticArray(pt.abi.Uint32TypeSpec(), 10)

    def fnWithMixedAnnsABIRet2(
        a: pt.Expr, b: pt.abi.Byte, c: pt.ScratchVar
    ) -> pt.abi.Uint64:
        return pt.abi.Uint64()
>>>>>>> 6889c600

    cases = (
        (1, "TealInputError('Input to SubroutineDefinition is not callable'"),
        (None, "TealInputError('Input to SubroutineDefinition is not callable'"),
        (
            fnWithDefaults,
            "TealInputError('Function has a parameter with a default value, which is not allowed in a subroutine: b'",
        ),
        (
            fnWithKeywordArgs,
            "TealInputError('Function has a parameter type that is not allowed in a subroutine: parameter b with type",
        ),
        (
            fnWithVariableArgs,
            "TealInputError('Function has a parameter type that is not allowed in a subroutine: parameter b with type",
        ),
        (
            fnWithNonExprReturnAnnotation,
            "Function has return of disallowed type TealType.uint64. Only Expr is allowed",
        ),
        (
            fnWithNonExprParamAnnotation,
            "Function has parameter b of declared type TealType.uint64 which is not a class",
        ),
        (
            fnWithScratchVarSubclass,
            "Function has parameter b of disallowed type <class 'pyteal.DynamicScratchVar'>",
        ),
        (
            fnReturningExprSubclass,
            "Function has return of disallowed type <class 'pyteal.Return'>",
        ),
        (
            fnWithMixedAnns4AndBytesReturn,
            "Function has return of disallowed type <class 'pyteal.Bytes'>",
        ),
        (
            fnWithMixedAnnsABIRet1,
            "Function has return of disallowed type pyteal.StaticArray[pyteal.Uint32, typing.Literal[10]]. "
            "Only Expr is allowed",
        ),
        (
            fnWithMixedAnnsABIRet2,
            "Function has return of disallowed type <class 'pyteal.Uint64'>. Only Expr is allowed",
        ),
    )

    for fn, msg in cases:
        with pytest.raises(pt.TealInputError) as e:
            print(f"case=[{msg}]")
            pt.SubroutineDefinition(fn, pt.TealType.none)

        assert msg in str(e), "failed for case [{}]".format(fn.__name__)


def test_subroutine_declaration():
    cases = (
        (pt.TealType.none, pt.Return()),
        (pt.TealType.uint64, pt.Return(pt.Int(1))),
        (pt.TealType.uint64, pt.Int(1)),
        (pt.TealType.bytes, pt.Bytes("value")),
        (pt.TealType.anytype, pt.App.globalGet(pt.Bytes("key"))),
    )

    for (returnType, value) in cases:

        def mySubroutine():
            return value

        definition = pt.SubroutineDefinition(mySubroutine, returnType)

        declaration = pt.SubroutineDeclaration(definition, value)
        assert declaration.type_of() == value.type_of()
        assert declaration.has_return() == value.has_return()

        options.currentSubroutine = definition
        assert declaration.__teal__(options) == value.__teal__(options)
        options.setSubroutine(None)


def test_subroutine_call():
    def mySubroutine():
        return pt.Return()

    returnTypes = (
        pt.TealType.uint64,
        pt.TealType.bytes,
        pt.TealType.anytype,
        pt.TealType.none,
    )

    argCases = (
        [],
        [pt.Int(1)],
        [pt.Int(1), pt.Bytes("value")],
    )

    for returnType in returnTypes:
        definition = pt.SubroutineDefinition(mySubroutine, returnType)

        for args in argCases:
            expr = pt.SubroutineCall(definition, args)

            assert expr.type_of() == returnType
            assert not expr.has_return()

            expected, _ = pt.TealBlock.FromOp(
                options, pt.TealOp(expr, pt.Op.callsub, definition), *args
            )

            actual, _ = expr.__teal__(options)

            assert actual == expected


def test_decorator():
    assert callable(pt.Subroutine)
    assert callable(pt.Subroutine(pt.TealType.anytype))

    @pt.Subroutine(pt.TealType.none)
    def mySubroutine(a):
        return pt.Return()

    assert isinstance(mySubroutine, pt.SubroutineFnWrapper)

    invocation = mySubroutine(pt.Int(1))
    assert isinstance(invocation, pt.SubroutineCall)

    with pytest.raises(pt.TealInputError):
        mySubroutine()

    with pytest.raises(pt.TealInputError):
        mySubroutine(pt.Int(1), pt.Int(2))

    with pytest.raises(pt.TealInputError):
        mySubroutine(pt.Pop(pt.Int(1)))

    with pytest.raises(pt.TealInputError):
        mySubroutine(1)

    with pytest.raises(pt.TealInputError):
        mySubroutine(a=pt.Int(1))


def test_evaluate_subroutine_no_args():
    cases = (
        (pt.TealType.none, pt.Return()),
        (pt.TealType.uint64, pt.Int(1) + pt.Int(2)),
        (pt.TealType.uint64, pt.Return(pt.Int(1) + pt.Int(2))),
        (pt.TealType.bytes, pt.Bytes("value")),
        (pt.TealType.bytes, pt.Return(pt.Bytes("value"))),
    )

    for (returnType, returnValue) in cases:

        def mySubroutine():
            return returnValue

        definition = pt.SubroutineDefinition(mySubroutine, returnType)

        declaration = evaluateSubroutine(definition)
        assert isinstance(declaration, pt.SubroutineDeclaration)
        assert declaration.subroutine is definition

        assert declaration.type_of() == returnValue.type_of()
        assert declaration.has_return() == returnValue.has_return()

        options.setSubroutine(definition)
        expected, _ = pt.Seq([returnValue]).__teal__(options)

        actual, _ = declaration.__teal__(options)
        options.setSubroutine(None)
        assert actual == expected


def test_evaluate_subroutine_1_arg():
    cases = (
        (pt.TealType.none, pt.Return()),
        (pt.TealType.uint64, pt.Int(1) + pt.Int(2)),
        (pt.TealType.uint64, pt.Return(pt.Int(1) + pt.Int(2))),
        (pt.TealType.bytes, pt.Bytes("value")),
        (pt.TealType.bytes, pt.Return(pt.Bytes("value"))),
    )

    for (returnType, returnValue) in cases:
        argSlots: List[pt.ScratchSlot] = []

        def mySubroutine(a1):
            assert isinstance(a1, pt.ScratchLoad)
            argSlots.append(a1.slot)
            return returnValue

        definition = pt.SubroutineDefinition(mySubroutine, returnType)

        declaration = evaluateSubroutine(definition)
        assert isinstance(declaration, pt.SubroutineDeclaration)
        assert declaration.subroutine is definition

        assert declaration.type_of() == returnValue.type_of()
        assert declaration.has_return() == returnValue.has_return()

        assert isinstance(declaration.body, pt.Seq)
        assert len(declaration.body.args) == 2

        assert isinstance(declaration.body.args[0], pt.ScratchStackStore)

        assert declaration.body.args[0].slot is argSlots[-1]

        options.setSubroutine(definition)
        expected, _ = pt.Seq([declaration.body.args[0], returnValue]).__teal__(options)

        actual, _ = declaration.__teal__(options)
        options.setSubroutine(None)
        assert actual == expected


def test_evaluate_subroutine_2_args():
    cases = (
        (pt.TealType.none, pt.Return()),
        (pt.TealType.uint64, pt.Int(1) + pt.Int(2)),
        (pt.TealType.uint64, pt.Return(pt.Int(1) + pt.Int(2))),
        (pt.TealType.bytes, pt.Bytes("value")),
        (pt.TealType.bytes, pt.Return(pt.Bytes("value"))),
    )

    for (returnType, returnValue) in cases:
        argSlots: List[pt.ScratchSlot] = []

        def mySubroutine(a1, a2):
            assert isinstance(a1, pt.ScratchLoad)
            argSlots.append(a1.slot)
            assert isinstance(a2, pt.ScratchLoad)
            argSlots.append(a2.slot)
            return returnValue

        definition = pt.SubroutineDefinition(mySubroutine, returnType)

        declaration = evaluateSubroutine(definition)
        assert isinstance(declaration, pt.SubroutineDeclaration)
        assert declaration.subroutine is definition

        assert declaration.type_of() == returnValue.type_of()
        assert declaration.has_return() == returnValue.has_return()

        assert isinstance(declaration.body, pt.Seq)
        assert len(declaration.body.args) == 3

        assert isinstance(declaration.body.args[0], pt.ScratchStackStore)
        assert isinstance(declaration.body.args[1], pt.ScratchStackStore)

        assert declaration.body.args[0].slot is argSlots[-1]
        assert declaration.body.args[1].slot is argSlots[-2]

        options.setSubroutine(definition)
        expected, _ = pt.Seq(
            [declaration.body.args[0], declaration.body.args[1], returnValue]
        ).__teal__(options)

        actual, _ = declaration.__teal__(options)
        options.setSubroutine(None)
        assert actual == expected


def test_evaluate_subroutine_10_args():
    cases = (
        (pt.TealType.none, pt.Return()),
        (pt.TealType.uint64, pt.Int(1) + pt.Int(2)),
        (pt.TealType.uint64, pt.Return(pt.Int(1) + pt.Int(2))),
        (pt.TealType.bytes, pt.Bytes("value")),
        (pt.TealType.bytes, pt.Return(pt.Bytes("value"))),
    )

    for (returnType, returnValue) in cases:
        argSlots: List[pt.ScratchSlot] = []

        def mySubroutine(a1, a2, a3, a4, a5, a6, a7, a8, a9, a10):
            for a in (a1, a2, a3, a4, a5, a6, a7, a8, a9, a10):
                assert isinstance(a, pt.ScratchLoad)
                argSlots.append(a.slot)
            return returnValue

        definition = pt.SubroutineDefinition(mySubroutine, returnType)

        declaration = evaluateSubroutine(definition)
        assert isinstance(declaration, pt.SubroutineDeclaration)
        assert declaration.subroutine is definition

        assert declaration.type_of() == returnValue.type_of()
        assert declaration.has_return() == returnValue.has_return()

        assert isinstance(declaration.body, pt.Seq)
        assert len(declaration.body.args) == 11

        for i in range(10):
            assert isinstance(declaration.body.args[i], pt.ScratchStackStore)

        for i in range(10):
            assert declaration.body.args[i].slot is argSlots[-i - 1]

        options.setSubroutine(definition)
        expected, _ = pt.Seq(declaration.body.args[:10] + [returnValue]).__teal__(
            options
        )

        actual, _ = declaration.__teal__(options)
        options.setSubroutine(None)
        assert actual == expected<|MERGE_RESOLUTION|>--- conflicted
+++ resolved
@@ -80,27 +80,6 @@
 def test_subroutine_invocation_param_types():
     def fnWithNoAnnotations(a, b):
         return pt.Return()
-<<<<<<< HEAD
-
-    def fnWithExprAnnotations(a: pt.Expr, b: pt.Expr) -> pt.Expr:
-        return pt.Return()
-
-    def fnWithSVAnnotations(a: pt.ScratchVar, b: pt.ScratchVar):
-        return pt.Return()
-
-    def fnWithMixedAnns1(a: pt.ScratchVar, b: pt.Expr) -> pt.Expr:
-        return pt.Return()
-
-    def fnWithMixedAnns2(a: pt.ScratchVar, b) -> pt.Expr:
-        return pt.Return()
-
-    def fnWithMixedAnns3(a: pt.Expr, b: pt.ScratchVar):
-        return pt.Return()
-
-    sv = pt.ScratchVar()
-    x = pt.Int(42)
-    s = pt.Bytes("hello")
-=======
 
     def fnWithExprAnnotations(a: pt.Expr, b: pt.Expr) -> pt.Expr:
         return pt.Return()
@@ -136,7 +115,6 @@
     av_bool = pt.abi.Bool()
     av_byte = pt.abi.Byte()
 
->>>>>>> 6889c600
     cases = [
         ("vanilla 1", fnWithNoAnnotations, [x, s], None),
         ("vanilla 2", fnWithNoAnnotations, [x, x], None),
@@ -147,8 +125,6 @@
         ("all sv's 1", fnWithSVAnnotations, [sv, sv], None),
         ("all sv's but strings", fnWithSVAnnotations, [s, s], pt.TealInputError),
         ("all sv's but ints", fnWithSVAnnotations, [x, x], pt.TealInputError),
-<<<<<<< HEAD
-=======
         (
             "all abi's 1",
             fnWithABIAnnotations,
@@ -204,7 +180,6 @@
             [av_u16, av_bool, av_byte],
             pt.TealInputError,
         ),
->>>>>>> 6889c600
         ("mixed1 copacetic", fnWithMixedAnns1, [sv, x], None),
         ("mixed1 flipped", fnWithMixedAnns1, [x, sv], pt.TealInputError),
         ("mixed1 missing the sv", fnWithMixedAnns1, [x, s], pt.TealInputError),
@@ -216,8 +191,6 @@
         ("mixed3 copacetic", fnWithMixedAnns3, [s, sv], None),
         ("mixed3 flipped", fnWithMixedAnns3, [sv, x], pt.TealInputError),
         ("mixed3 missing the sv", fnWithMixedAnns3, [x, s], pt.TealInputError),
-<<<<<<< HEAD
-=======
         ("mixed anno", fnWithMixedAnns4, [sv, x, av_u16], None),
         (
             "mixed anno but wrong typed 1",
@@ -237,7 +210,6 @@
             [sv, x, av_byte],
             pt.TealInputError,
         ),
->>>>>>> 6889c600
     ]
     for case_name, fn, args, err in cases:
         definition = pt.SubroutineDefinition(fn, pt.TealType.none)
@@ -274,23 +246,6 @@
 
     def fnWithVariableArgs(a, *b):
         return pt.Return()
-<<<<<<< HEAD
-
-    def fnWithNonExprReturnAnnotation(a, b) -> pt.TealType.uint64:
-        return pt.Return()
-
-    def fnWithNonExprParamAnnotation(a, b: pt.TealType.uint64):
-        return pt.Return()
-
-    def fnWithScratchVarSubclass(a, b: pt.DynamicScratchVar):
-        return pt.Return()
-
-    def fnReturningExprSubclass(a: pt.ScratchVar, b: pt.Expr) -> pt.Return:
-        return pt.Return()
-
-    def fnWithMixedAnns4AndBytesReturn(a: pt.Expr, b: pt.ScratchVar) -> pt.Bytes:
-        return pt.Bytes("helo")
-=======
 
     def fnWithNonExprReturnAnnotation(a, b) -> pt.TealType.uint64:
         return pt.Return()
@@ -316,7 +271,6 @@
         a: pt.Expr, b: pt.abi.Byte, c: pt.ScratchVar
     ) -> pt.abi.Uint64:
         return pt.abi.Uint64()
->>>>>>> 6889c600
 
     cases = (
         (1, "TealInputError('Input to SubroutineDefinition is not callable'"),
